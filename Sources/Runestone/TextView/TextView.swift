--- conflicted
+++ resolved
@@ -718,11 +718,7 @@
     /// Inserts text at the location of the caret or, if no selection or caret is present, at the end of the text.
     /// - Parameter text: A string to insert.
     open func insertText(_ text: String) {
-<<<<<<< HEAD
-        textInputView.insertText(text, alwaysInsert: true)
-=======
         textInputView.insertText(text)
->>>>>>> 28d44146
         // Called in TextView since we only want to force the text selection view to update when editing text programmatically.
         textInputView.sendSelectionChangedToTextSelectionView()
     }
