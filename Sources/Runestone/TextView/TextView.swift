// swiftlint:disable file_length type_body_length

import CoreText
import UIKit

/// A type similiar to UITextView with features commonly found in code editors.
///
/// `TextView` is a performant implementation of a text view with features such as showing line numbers, searching for text and replacing results, syntax highlighting, showing invisible characters and more.
///
/// The type does not subclass `UITextView` but its interface is kept close to `UITextView`.
///
<<<<<<< HEAD
/// When initially configuring the `TextView` with a theme, a language and the text to be shown, it is recommended the use the <doc:setState(_:addUndoAction:)> function.
/// The function takes an instance of <doc:TextViewState> as input which can be created on a background queue to avoid blocking the main queue while doing the initial parse of a text.
open class TextView: UIScrollView {
=======
/// When initially configuring the `TextView` with a theme, a language and the text to be shown, it is recommended to use the ``setState(_:addUndoAction:)`` function.
/// The function takes an instance of ``TextViewState`` as input which can be created on a background queue to avoid blocking the main queue while doing the initial parse of a text.
public final class TextView: UIScrollView {
>>>>>>> bcd16793
    /// Delegate to receive callbacks for events triggered by the editor.
    public weak var editorDelegate: TextViewDelegate?
    /// Whether the text view is in a state where the contents can be edited.
    public private(set) var isEditing = false {
        didSet {
            if isEditing != oldValue {
                textInputView.isEditing = isEditing
            }
        }
    }
    /// The text that the text view displays.
    public var text: String {
        get {
            return textInputView.string as String
        }
        set {
            textInputView.string = newValue as NSString
            contentSize = preferredContentSize
        }
    }
    /// A Boolean value that indicates whether the text view is editable.
    public var isEditable = true {
        didSet {
            if isEditable != oldValue && !isEditable && isEditing {
                resignFirstResponder()
                textInputViewDidEndEditing(textInputView)
            }
        }
    }
    /// A Boolean value that indicates whether the text view is selectable.
    public var isSelectable = true {
        didSet {
            if isSelectable != oldValue {
                textInputView.isUserInteractionEnabled = isSelectable
                if !isSelectable && isEditing {
                    resignFirstResponder()
                    textInputView.clearSelection()
                    textInputViewDidEndEditing(textInputView)
                }
            }
        }
    }
    /// Colors and fonts to be used by the editor.
    public var theme: Theme {
        get {
            return textInputView.theme
        }
        set {
            textInputView.theme = newValue
        }
    }
    /// The autocorrection style for the text view.
    public var autocorrectionType: UITextAutocorrectionType {
        get {
            return textInputView.autocorrectionType
        }
        set {
            textInputView.autocorrectionType = newValue
        }
    }
    /// The autocapitalization style for the text view.
    public var autocapitalizationType: UITextAutocapitalizationType {
        get {
            return textInputView.autocapitalizationType
        }
        set {
            textInputView.autocapitalizationType = newValue
        }
    }
    /// The spell-checking style for the text view.
    public var smartQuotesType: UITextSmartQuotesType {
        get {
            return textInputView.smartQuotesType
        }
        set {
            textInputView.smartQuotesType = newValue
        }
    }
    /// The configuration state for smart dashes.
    public var smartDashesType: UITextSmartDashesType {
        get {
            return textInputView.smartDashesType
        }
        set {
            textInputView.smartDashesType = newValue
        }
    }
    /// The configuration state for the smart insertion and deletion of space characters.
    public var smartInsertDeleteType: UITextSmartInsertDeleteType {
        get {
            return textInputView.smartInsertDeleteType
        }
        set {
            textInputView.smartInsertDeleteType = newValue
        }
    }
    /// The spell-checking style for the text object.
    public var spellCheckingType: UITextSpellCheckingType {
        get {
            return textInputView.spellCheckingType
        }
        set {
            textInputView.spellCheckingType = newValue
        }
    }
    /// The keyboard type for the text view.
    public var keyboardType: UIKeyboardType {
        get {
            return textInputView.keyboardType
        }
        set {
            textInputView.keyboardType = newValue
        }
    }
    /// The appearance style of the keyboard for the text view.
    public var keyboardAppearance: UIKeyboardAppearance {
        get {
            return textInputView.keyboardAppearance
        }
        set {
            textInputView.keyboardAppearance = newValue
        }
    }
    /// The display of the return key.
    public var returnKeyType: UIReturnKeyType {
        get {
            return textInputView.returnKeyType
        }
        set {
            textInputView.returnKeyType = newValue
        }
    }
    /// Returns the undo manager used by the text view.
    override public var undoManager: UndoManager? {
        return textInputView.undoManager
    }
    /// The color of the insertion point. This can be used to control the color of the caret.
    public var insertionPointColor: UIColor {
        get {
            return textInputView.insertionPointColor
        }
        set {
            textInputView.insertionPointColor = newValue
        }
    }
    /// The color of the selection bar. It is most common to set this to the same color as the color used for the insertion point.
    public var selectionBarColor: UIColor {
        get {
            return textInputView.selectionBarColor
        }
        set {
            textInputView.selectionBarColor = newValue
        }
    }
    /// The color of the selection highlight. It is most common to set this to the same color as the color used for the insertion point.
    public var selectionHighlightColor: UIColor {
        get {
            return textInputView.selectionHighlightColor
        }
        set {
            textInputView.selectionHighlightColor = newValue
        }
    }
    /// The current selection range of the text view.
    public var selectedRange: NSRange {
        get {
            if let selectedRange = textInputView.selectedRange {
                return selectedRange
            } else {
                // UITextView returns the end of the document for the selectedRange by default.
                return NSRange(location: textInputView.string.length, length: 0)
            }
        }
        set {
            textInputView.selectedTextRange = IndexedRange(newValue)
        }
    }
    /// The current selection range of the text view as a UITextRange.
    public var selectedTextRange: UITextRange? {
        return IndexedRange(selectedRange)
    }
    /// The custom input accessory view to display when the receiver becomes the first responder.
    override public var inputAccessoryView: UIView? {
        get {
            if isInputAccessoryViewEnabled {
                return _inputAccessoryView
            } else {
                return nil
            }
        }
        set {
            _inputAccessoryView = newValue
        }
    }
    /// The input assistant to use when configuring the keyboard's shortcuts bar.
    override public var inputAssistantItem: UITextInputAssistantItem {
        return textInputView.inputAssistantItem
    }
    /// Returns a Boolean value indicating whether this object can become the first responder.
    override public var canBecomeFirstResponder: Bool {
        return !textInputView.isFirstResponder && isEditable
    }
    /// The text view's background color.
    override public var backgroundColor: UIColor? {
        get {
            return textInputView.backgroundColor
        }
        set {
            super.backgroundColor = newValue
            textInputView.backgroundColor = newValue
        }
    }
    /// The point at which the origin of the content view is offset from the origin of the scroll view.
    override public var contentOffset: CGPoint {
        didSet {
            if contentOffset != oldValue {
                textInputView.viewport = CGRect(origin: contentOffset, size: frame.size)
            }
        }
    }
    /// Character pairs are used by the editor to automatically insert a trailing character when the user types the leading character.
    ///
    /// Common usages of this includes the \" character to surround strings and { } to surround a scope.
    public var characterPairs: [CharacterPair] {
        get {
            return textInputView.characterPairs
        }
        set {
            textInputView.characterPairs = newValue
        }
    }
    /// Determines what should happen to the trailing component of a character pair when deleting the leading component. Defaults to `disabled` meaning that nothing will happen.
    public var characterPairTrailingComponentDeletionMode: CharacterPairTrailingComponentDeletionMode {
        get {
            return textInputView.characterPairTrailingComponentDeletionMode
        }
        set {
            textInputView.characterPairTrailingComponentDeletionMode = newValue
        }
    }
    /// Enable to show line numbers in the gutter.
    public var showLineNumbers: Bool {
        get {
            return textInputView.showLineNumbers
        }
        set {
            textInputView.showLineNumbers = newValue
        }
    }
    /// Enable to show highlight the selected lines. The selection is only shown in the gutter when multiple lines are selected.
    public var lineSelectionDisplayType: LineSelectionDisplayType {
        get {
            return textInputView.lineSelectionDisplayType
        }
        set {
            textInputView.lineSelectionDisplayType = newValue
        }
    }
    /// The text view renders invisible tabs when enabled. The `tabsSymbol` is used to render tabs.
    public var showTabs: Bool {
        get {
            return textInputView.showTabs
        }
        set {
            textInputView.showTabs = newValue
        }
    }
    /// The text view renders invisible spaces when enabled.
    ///
    /// he `spaceSymbol` is used to render spaces.
    public var showSpaces: Bool {
        get {
            return textInputView.showSpaces
        }
        set {
            textInputView.showSpaces = newValue
        }
    }
    /// The text view renders invisible spaces when enabled.
    ///
    /// The `nonBreakingSpaceSymbol` is used to render spaces.
    public var showNonBreakingSpaces: Bool {
        get {
            return textInputView.showNonBreakingSpaces
        }
        set {
            textInputView.showNonBreakingSpaces = newValue
        }
    }
    /// The text view renders invisible line breaks when enabled.
    ///
    /// The `lineBreakSymbol` is used to render line breaks.
    public var showLineBreaks: Bool {
        get {
            return textInputView.showLineBreaks
        }
        set {
            textInputView.showLineBreaks = newValue
        }
    }
    /// The text view renders invisible soft line breaks when enabled.
    ///
    /// The `softLineBreakSymbol` is used to render line breaks. These line breaks are typically represented by the U+2028 unicode character. Runestone does not provide any key commands for inserting these but supports rendering them.
    public var showSoftLineBreaks: Bool {
        get {
            return textInputView.showSoftLineBreaks
        }
        set {
            textInputView.showSoftLineBreaks = newValue
        }
    }
    /// Symbol used to display tabs.
    ///
    /// The value is only used when invisible tab characters is enabled. The default is ▸.
    public var tabSymbol: String {
        get {
            return textInputView.tabSymbol
        }
        set {
            textInputView.tabSymbol = newValue
        }
    }
    /// Symbol used to display spaces.
    ///
    /// The value is only used when showing invisible space characters is enabled. The default is ·.
    public var spaceSymbol: String {
        get {
            return textInputView.spaceSymbol
        }
        set {
            textInputView.spaceSymbol = newValue
        }
    }
    /// Symbol used to display non-breaking spaces.
    ///
    /// The value is only used when showing invisible space characters is enabled. The default is ·.
    public var nonBreakingSpaceSymbol: String {
        get {
            return textInputView.nonBreakingSpaceSymbol
        }
        set {
            textInputView.nonBreakingSpaceSymbol = newValue
        }
    }
    /// Symbol used to display line break.
    ///
    /// The value is only used when showing invisible line break characters is enabled. The default is ¬.
    public var lineBreakSymbol: String {
        get {
            return textInputView.lineBreakSymbol
        }
        set {
            textInputView.lineBreakSymbol = newValue
        }
    }
    /// Symbol used to display soft line breaks.
    ///
    /// The value is only used when showing invisible soft line break characters is enabled. The default is ¬.
    public var softLineBreakSymbol: String {
        get {
            return textInputView.softLineBreakSymbol
        }
        set {
            textInputView.softLineBreakSymbol = newValue
        }
    }
    /// The strategy used when indenting text.
    public var indentStrategy: IndentStrategy {
        get {
            return textInputView.indentStrategy
        }
        set {
            textInputView.indentStrategy = newValue
        }
    }
    /// The amount of padding before the line numbers inside the gutter.
    public var gutterLeadingPadding: CGFloat {
        get {
            return textInputView.gutterLeadingPadding
        }
        set {
            textInputView.gutterLeadingPadding = newValue
        }
    }
    /// The amount of padding after the line numbers inside the gutter.
    public var gutterTrailingPadding: CGFloat {
        get {
            return textInputView.gutterTrailingPadding
        }
        set {
            textInputView.gutterTrailingPadding = newValue
        }
    }
    /// The amount of spacing surrounding the lines.
    public var textContainerInset: UIEdgeInsets {
        get {
            return textInputView.textContainerInset
        }
        set {
            textInputView.textContainerInset = newValue
        }
    }
    /// When line wrapping is disabled, users can scroll the text view horizontally to see the entire line.
    ///
    /// Line wrapping is enabled by default.
    public var isLineWrappingEnabled: Bool {
        get {
            return textInputView.isLineWrappingEnabled
        }
        set {
            textInputView.isLineWrappingEnabled = newValue
        }
    }
    /// Width of the gutter.
    public var gutterWidth: CGFloat {
        return textInputView.gutterWidth
    }
    /// The line-height is multiplied with the value.
    public var lineHeightMultiplier: CGFloat {
        get {
            return textInputView.lineHeightMultiplier
        }
        set {
            textInputView.lineHeightMultiplier = newValue
        }
    }
    /// The number of points by which to adjust kern. The default value is 0 meaning that kerning is disabled.
    public var kern: CGFloat {
        get {
            return textInputView.kern
        }
        set {
            textInputView.kern = newValue
        }
    }
    /// The text view shows a page guide when enabled. Use `pageGuideColumn` to specify the location of the page guide.
    public var showPageGuide: Bool {
        get {
            return textInputView.showPageGuide
        }
        set {
            textInputView.showPageGuide = newValue
        }
    }
    /// Specifies the location of the page guide. Use `showPageGuide` to specify if the page guide should be shown.
    public var pageGuideColumn: Int {
        get {
            return textInputView.pageGuideColumn
        }
        set {
            textInputView.pageGuideColumn = newValue
        }
    }
    /// Automatically scrolls the text view to show the caret when typing or moving the caret.
    public var isAutomaticScrollEnabled = true
    /// When automatic scrolling is enabled and the caret leaves the viewport, the text view will automatically scroll the content.
    ///
    /// The `automaticScrollInset` is applied to the viewport before scrolling. The inset can be used to adjust when the text view should scroll the content. For example it can be used to account for views overlaying the content. The text view will does account for the keyboard or the status bar.
    public var automaticScrollInset: UIEdgeInsets = .zero
    /// Amount of overscroll to add in the vertical direction.
    ///
    /// The overscroll is a factor of the scrollable area height and will not take into account any insets. 0 means no overscroll and 1 means an amount equal to the height of the text view. Detaults to 0.
    public var verticalOverscrollFactor: CGFloat = 0 {
        didSet {
            if horizontalOverscrollFactor != oldValue {
                hasPendingContentSizeUpdate = true
                handleContentSizeUpdateIfNeeded()
            }
        }
    }
    /// Amount of overscroll to add in the horizontal direction.
    ///
    /// The overscroll is a factor of the scrollable area height and will not take into account any insets or the width of the gutter. 0 means no overscroll and 1 means an amount equal to the width of the text view. Detaults to 0.
    public var horizontalOverscrollFactor: CGFloat = 0 {
        didSet {
            if horizontalOverscrollFactor != oldValue {
                hasPendingContentSizeUpdate = true
                handleContentSizeUpdateIfNeeded()
            }
        }
    }
    /// The length of the line that was longest when opening the document.
    ///
    /// This will return nil if the line is no longer available. The value will not be kept updated as the text is changed. The value can be used to determine if a document contains a very long line in which case the performance may be degraded when editing the line.
    public var lengthOfInitallyLongestLine: Int? {
        return textInputView.lineManager.initialLongestLine?.data.totalLength
    }
    /// Ranges in the text to be highlighted. The color defined by the background will be drawen behind the text.
    public var highlightedRanges: [HighlightedRange] {
        get {
            return textInputView.highlightedRanges
        }
        set {
            textInputView.highlightedRanges = newValue
            highlightNavigationController.highlightedRanges = newValue
        }
    }
    /// Wheter the text view should loop when navigating through highlighted ranges using `selectPreviousHighlightedRange` or `selectNextHighlightedRange` on the text view.
    public var highlightedRangeLoopingMode: HighlightedRangeLoopingMode {
        get {
            if highlightNavigationController.loopRanges {
                return .enabled
            } else {
                return .disabled
            }
        }
        set {
            switch newValue {
            case .enabled:
                highlightNavigationController.loopRanges = true
            case .disabled:
                highlightNavigationController.loopRanges = false
            }
        }
    }
    /// Line endings to use when inserting a line break.
    ///
    /// The value only affects new line breaks inserted in the text view and changing this value does not change the line endings of the text in the text view. Defaults to Unix (LF).
    ///
    /// The TextView will only update the line endings when text is modified through an external event, such as when the user typing on the keyboard, when the user is replacing selected text, and when pasting text into the text view. In all other cases, you should make sure that the text provided to the text view uses the desired line endings. This includes when calling ``TextView/setState(_:addUndoAction:)`` and ``TextView/replaceText(in:)``.
    public var lineEndings: LineEnding {
        get {
            return textInputView.lineEndings
        }
        set {
            textInputView.lineEndings = newValue
        }
    }

    /// Access the subcomponent that implements the `UITextInput` protocol
    public var textInput: UITextInput { textInputView }

    private let textInputView: TextInputView
    private let editableTextInteraction = UITextInteraction(for: .editable)
    private let nonEditableTextInteraction = UITextInteraction(for: .nonEditable)
    private let tapGestureRecognizer = QuickTapGestureRecognizer()
    private var _inputAccessoryView: UIView?
    private let _inputAssistantItem = UITextInputAssistantItem()
    private var willBeginEditingFromNonEditableTextInteraction = false
    private var delegateAllowsEditingToBegin: Bool {
        guard isEditable else {
            return false
        }
        if let editorDelegate = editorDelegate {
            return editorDelegate.textViewShouldBeginEditing(self)
        } else {
            return true
        }
    }
    private var shouldEndEditing: Bool {
        if let editorDelegate = editorDelegate {
            return editorDelegate.textViewShouldEndEditing(self)
        } else {
            return true
        }
    }
    private var hasPendingContentSizeUpdate = false
    private var isInputAccessoryViewEnabled = false
    private let keyboardObserver = KeyboardObserver()
    private let highlightNavigationController = HighlightNavigationController()
    private var highlightedRangeInSelection: HighlightedRange? {
        return highlightedRanges.first { highlightedRange in
            let range = highlightedRange.range
            return range.lowerBound == selectedRange.lowerBound && range.upperBound == selectedRange.upperBound
        }
    }
    // Store a reference to instances of the private type UITextRangeAdjustmentGestureRecognizer in order to track adjustments
    // to the selected text range and scroll the text view when the handles approach the bottom.
    // The approach is based on the one described in Steve Shephard's blog post "Adventures with UITextInteraction".
    // https://steveshepard.com/blog/adventures-with-uitextinteraction/
    private var textRangeAdjustmentGestureRecognizers: Set<UIGestureRecognizer> = []
    private var previousSelectedRangeDuringGestureHandling: NSRange?
    private var preferredContentSize: CGSize {
        let horizontalOverscrollLength = max(frame.width * horizontalOverscrollFactor, 0)
        let verticalOverscrollLength = max(frame.height * verticalOverscrollFactor, 0)
        let baseContentSize = textInputView.contentSize
        let width = isLineWrappingEnabled ? baseContentSize.width : baseContentSize.width + horizontalOverscrollLength
        let height = baseContentSize.height + verticalOverscrollLength
        return CGSize(width: width, height: height)
    }

    /// Create a new text view.
    /// - Parameter frame: The frame rectangle of the text view.
    override public init(frame: CGRect) {
        textInputView = TextInputView(theme: DefaultTheme())
        super.init(frame: frame)
        backgroundColor = .white
        textInputView.delegate = self
        textInputView.scrollView = self
        editableTextInteraction.textInput = textInputView
        nonEditableTextInteraction.textInput = textInputView
        editableTextInteraction.delegate = self
        nonEditableTextInteraction.delegate = self
        addSubview(textInputView)
        tapGestureRecognizer.delegate = self
        tapGestureRecognizer.addTarget(self, action: #selector(handleTap(_:)))
        addGestureRecognizer(tapGestureRecognizer)
        installNonEditableInteraction()
        keyboardObserver.delegate = self
        highlightNavigationController.delegate = self
        setupMenuItems()
    }

    public required init?(coder: NSCoder) {
        fatalError("init(coder:) has not been implemented")
    }

    /// Lays out subviews.
    override open func layoutSubviews() {
        super.layoutSubviews()
        handleContentSizeUpdateIfNeeded()
        textInputView.scrollViewWidth = frame.width
        textInputView.frame = CGRect(x: 0, y: 0, width: max(contentSize.width, frame.width), height: max(contentSize.height, frame.height))
        textInputView.viewport = CGRect(origin: contentOffset, size: frame.size)
        bringSubviewToFront(textInputView.gutterContainerView)
    }

    /// Called when the safe area of the view changes.
    override open func safeAreaInsetsDidChange() {
        super.safeAreaInsetsDidChange()
        contentSize = preferredContentSize
        layoutIfNeeded()
    }

    /// Asks UIKit to make this object the first responder in its window.
    @discardableResult
    override open func becomeFirstResponder() -> Bool {
        if !isEditing && delegateAllowsEditingToBegin {
            // Reset willBeginEditingFromNonEditableTextInteraction to support calling becomeFirstResponder() programmatically.
            willBeginEditingFromNonEditableTextInteraction = false
            _ = textInputView.resignFirstResponder()
            _ = textInputView.becomeFirstResponder()
            return true
        } else {
            return false
        }
    }

    /// Notifies this object that it has been asked to relinquish its status as first responder in its window.
    @discardableResult
    override open func resignFirstResponder() -> Bool {
        if isEditing && shouldEndEditing {
            return textInputView.resignFirstResponder()
        } else {
            return false
        }
    }

    /// Updates the custom input and accessory views when the object is the first responder.
    override open func reloadInputViews() {
        textInputView.reloadInputViews()
    }

    /// Requests the receiving responder to enable or disable the specified command in the user interface.
    /// - Parameters:
    ///   - action: A selector that identifies a method associated with a command. For the editing menu, this is one of the editing methods declared by the UIResponderStandardEditActions informal protocol (for example, `copy:`).
    ///   - sender: The object calling this method. For the editing menu commands, this is the shared UIApplication object. Depending on the context, you can query the sender for information to help you determine whether a command should be enabled.
    /// - Returns: `true if the command identified by action should be enabled or `false` if it should be disabled. Returning `true` means that your class can handle the command in the current context.
    override open func canPerformAction(_ action: Selector, withSender sender: Any?) -> Bool {
        if action == #selector(replaceTextInSelectedHighlightedRange) {
            if let highlightedRangeInSelection = highlightedRangeInSelection {
                return editorDelegate?.textView(self, canReplaceTextIn: highlightedRangeInSelection) ?? false
            } else {
                return false
            }
        } else {
            return super.canPerformAction(action, withSender: sender)
        }
    }

    /// Sets the current _state_ of the editor. The state contains the text to be displayed by the editor and
    /// various additional information about the text that the editor needs to show the text.
    ///
    /// It is safe to create an instance of <code>TextViewState</code> in the background, and as such it can be
    /// created before presenting the editor to the user, e.g. when opening the document from an instance of
    /// <code>UIDocumentBrowserViewController</code>.
    ///
    /// This is the preferred way to initially set the text, language and theme on the <code>TextView</code>.
    /// - Parameter state: The new state to be used by the editor.
    /// - Parameter addUndoAction: Whether the state change can be undone. Defaults to false.
    public func setState(_ state: TextViewState, addUndoAction: Bool = false) {
        textInputView.setState(state, addUndoAction: addUndoAction)
        contentSize = preferredContentSize
    }

    /// Returns the row and column at the specified location in the text.
    /// Common usages of this includes showing the line and column that the caret is currently located at.
    /// - Parameter location: The location is relative to the first index in the string.
    /// - Returns: The text location if the input location could be found in the string, otherwise nil.
    public func textLocation(at location: Int) -> TextLocation? {
        if let linePosition = textInputView.linePosition(at: location) {
            return TextLocation(linePosition)
        } else {
            return nil
        }
    }

    /// Sets the language mode on a background thread.
    ///
    /// - Parameters:
    ///   - languageMode: The new language mode to be used by the editor.
    ///   - completion: Called when the content have been parsed or when parsing fails.
    public func setLanguageMode(_ languageMode: LanguageMode, completion: ((Bool) -> Void)? = nil) {
        textInputView.setLanguageMode(languageMode, completion: completion)
    }

    /// Inserts text at the location of the caret.
    /// - Parameter text: A text to insert.
    open func insertText(_ text: String) {
        textInputView.insertText(text)
    }

    /// Replaces the text that is in the specified range.
    /// - Parameters:
    ///   - range: A range of text in the document.
    ///   - text: A string to replace the text in range.
    open func replace(_ range: UITextRange, withText text: String) {
        textInputView.replace(range, withText: text)
    }

    /// Replaces the text that is in the specified range.
    /// - Parameters:
    ///   - range: A range of text in the document.
    ///   - text: A string to replace the text in range.
    public func replace(_ range: NSRange, withText text: String) {
        let indexedRange = IndexedRange(range)
        textInputView.replace(indexedRange, withText: text)
    }

    /// Replaces the text in the specified matches.
    /// - Parameters:
    ///   - batchReplaceSet: Set of ranges to replace with a text.
    public func replaceText(in batchReplaceSet: BatchReplaceSet) {
        textInputView.replaceText(in: batchReplaceSet)
    }

    /// Deletes the character just before the cursor
    public func deleteBackward() {
        textInputView.deleteBackward()
    }

    /// Returns the text in the specified range.
    /// - Parameter range: A range of text in the document.
    /// - Returns: The substring that falls within the specified range.
    public func text(in range: NSRange) -> String? {
        return textInputView.text(in: range)
    }

    /// Returns the syntax node at the specified location in the document.
    ///
    /// This can be used with character pairs to determine if a pair should be inserted or not.
    /// For example, a character pair consisting of two quotes (") to surround a string, should probably not be
    /// inserted when the quote is typed while the caret is already inside a string.
    ///
    /// This requires a language to be set on the editor.
    /// - Parameter location: A location in the document.
    /// - Returns: The syntax node at the location.
    public func syntaxNode(at location: Int) -> SyntaxNode? {
        return textInputView.syntaxNode(at: location)
    }

    /// Checks if the specified locations is within the indentation of the line.
    ///
    /// - Parameter location: A location in the document.
    /// - Returns: True if the location is within the indentation of the line, otherwise false.
    public func isIndentation(at location: Int) -> Bool {
        return textInputView.isIndentation(at: location)
    }

    /// Decreases the indentation level of the selected lines.
    public func shiftLeft() {
        textInputView.shiftLeft()
    }

    /// Increases the indentation level of the selected lines.
    public func shiftRight() {
        textInputView.shiftRight()
    }

    /// Moves the selected lines up by one line.
    ///
    /// Calling this function has no effect when the selected lines include the first line in the text view.
    public func moveSelectedLinesUp() {
        textInputView.moveSelectedLinesUp()
    }

    /// Moves the selected lines down by one line.
    ///
    /// Calling this function has no effect when the selected lines include the last line in the text view.
    public func moveSelectedLinesDown() {
        textInputView.moveSelectedLinesDown()
    }

    /// Attempts to detect the indent strategy used in the document. This may return an unknown strategy even
    /// when the document contains indentation.
    public func detectIndentStrategy() -> DetectedIndentStrategy {
        return textInputView.detectIndentStrategy()
    }

    /// Go to the beginning of the line at the specified index.
    ///
    /// - Parameter lineIndex: Index of line to navigate to.
    /// - Parameter selection: The placement of the caret on the line.
    /// - Returns: True if the text view could navigate to the specified line index, otherwise false.
    @discardableResult
    public func goToLine(_ lineIndex: Int, select selection: GoToLineSelection = .beginning) -> Bool {
        guard lineIndex >= 0 && lineIndex < textInputView.lineManager.lineCount else {
            return false
        }
        // I'm not exactly sure why this is necessary but if the text view is the first responder as we jump
        // to the line and we don't resign the first responder first, the caret will disappear after we have
        // jumped to the specified line.
        resignFirstResponder()
        becomeFirstResponder()
        let line = textInputView.lineManager.line(atRow: lineIndex)
        scroll(to: line.location)
        layoutIfNeeded()
        switch selection {
        case .beginning:
            textInputView.selectedTextRange = IndexedRange(location: line.location, length: 0)
        case .end:
            textInputView.selectedTextRange = IndexedRange(location: line.data.length, length: 0)
        case .line:
            textInputView.selectedTextRange = IndexedRange(location: line.location, length: line.data.length)
        }
        return true
    }

    /// Search for the specified query.
    /// - Parameter query: Query to find matches for.
    /// - Returns: Results matching the query.
    public func search(for query: SearchQuery) -> [SearchResult] {
        let searchController = SearchController(stringView: textInputView.stringView)
        searchController.delegate = self
        return searchController.search(for: query)
    }

    /// Search for the specified query and return results that take a replacement string into account.
    ///
    /// When searching for a regular expression this function will perform pattern matching and take matched groups into account in the returned results.
    ///
    /// - Parameters:
    ///   - query: Query to find matches for.
    ///   - replacementString: String to replace matches with. Can refer to groups in a regular expression using $0, $1, $2 etc.
    /// - Returns: Results matching the query.
    public func search(for query: SearchQuery, replacingMatchesWith replacementString: String) -> [SearchReplaceResult] {
        let searchController = SearchController(stringView: textInputView.stringView)
        searchController.delegate = self
        return searchController.search(for: query, replacingMatchesWith: replacementString)
    }

    /// Returns a peek into the text view's underlying attributed string.
    /// - Parameter range: Range of text to include in text view. The returned result may span a larger range than the one specified.
    /// - Returns: Text preview containing the specified range.
    public func textPreview(containing range: NSRange) -> TextPreview? {
        return textInputView.textPreview(containing: range)
    }

    /// Selects a highlighted range behind the selected range if possible.
    public func selectPreviousHighlightedRange() {
        highlightNavigationController.selectPreviousRange()
    }

    /// Selects a highlighted range after the selected range if possible.
    public func selectNextHighlightedRange() {
        highlightNavigationController.selectNextRange()
    }

    /// Selects the highlighed range at the specified index.
    /// - Parameter index: Index of highlighted range to select.
    public func selectHighlightedRange(at index: Int) {
        highlightNavigationController.selectRange(at: index)
    }

    /// Synchronously displays the visible lines. This can be used to immediately update the visible lines after setting the theme. Use with caution as this redisplaying the visible lines can be a costly operation.
    public func redisplayVisibleLines() {
        textInputView.redisplayVisibleLines()
    }
}

private extension TextView {
    @objc private func handleTap(_ gestureRecognizer: UITapGestureRecognizer) {
        guard isSelectable else {
            return
        }
        if gestureRecognizer.state == .ended {
            willBeginEditingFromNonEditableTextInteraction = false
            let point = gestureRecognizer.location(in: textInputView)
            let oldSelectedTextRange = textInputView.selectedTextRange
            textInputView.moveCaret(to: point)
            if textInputView.selectedTextRange != oldSelectedTextRange {
                layoutIfNeeded()
                editorDelegate?.textViewDidChangeSelection(self)
            }
            installEditableInteraction()
            becomeFirstResponder()
        }
    }

    @objc private func handleTextRangeAdjustmentPan(_ gestureRecognizer: UIPanGestureRecognizer) {
        // This function scroll the text view when the selected range is adjusted.
        if gestureRecognizer.state == .began {
            previousSelectedRangeDuringGestureHandling = selectedRange
        } else if gestureRecognizer.state == .changed, let previousSelectedRange = previousSelectedRangeDuringGestureHandling {
            if selectedRange.lowerBound != previousSelectedRange.lowerBound {
                // User is adjusting the lower bound (location) of the selected range.
                scroll(to: selectedRange.lowerBound)
            } else if selectedRange.upperBound != previousSelectedRange.upperBound {
                // User is adjusting the upper bound (length) of the selected range.
                scroll(to: selectedRange.upperBound)
            }
            previousSelectedRangeDuringGestureHandling = selectedRange
        }
    }

    private func insertLeadingComponent(of characterPair: CharacterPair, in range: NSRange) -> Bool {
        let shouldInsertCharacterPair = editorDelegate?.textView(self, shouldInsert: characterPair, in: range) ?? true
        guard shouldInsertCharacterPair else {
            return false
        }
        guard let selectedRange = textInputView.selectedRange else {
            return false
        }
        if selectedRange.length == 0 {
            textInputView.insertText(characterPair.leading + characterPair.trailing)
            let newSelectedRange = NSRange(location: range.location + characterPair.leading.count, length: 0)
            textInputView.selectedTextRange = IndexedRange(newSelectedRange)
            return true
        } else if let text = textInputView.text(in: selectedRange) {
            let modifiedText = characterPair.leading + text + characterPair.trailing
            let indexedRange = IndexedRange(selectedRange)
            textInputView.replace(indexedRange, withText: modifiedText)
            let newSelectedRange = NSRange(location: range.location + characterPair.leading.count, length: range.length)
            textInputView.selectedTextRange = IndexedRange(newSelectedRange)
            return true
        } else {
            return false
        }
    }

    private func skipInsertingTrailingComponent(of characterPair: CharacterPair, in range: NSRange) -> Bool {
        // When typing the trailing component of a character pair, e.g. ) or } and the cursor is just in front of that character,
        // the delegate is asked whether the text view should skip inserting that character. If the character is skipped,
        // then the caret is moved after the trailing character component.
        let followingTextRange = NSRange(location: range.location + range.length, length: characterPair.trailing.count)
        let followingText = textInputView.text(in: followingTextRange)
        guard followingText == characterPair.trailing else {
            return false
        }
        let shouldSkip = editorDelegate?.textView(self, shouldSkipTrailingComponentOf: characterPair, in: range) ?? true
        if shouldSkip {
            moveCaret(byOffset: characterPair.trailing.count)
            return true
        } else {
            return false
        }
    }

    private func moveCaret(byOffset offset: Int) {
        if let selectedRange = textInputView.selectedRange {
            let newSelectedRange = NSRange(location: selectedRange.location + offset, length: 0)
            textInputView.selectedTextRange = IndexedRange(newSelectedRange)
        }
    }

    private func handleContentSizeUpdateIfNeeded() {
        if hasPendingContentSizeUpdate {
            // We don't want to update the content size when the scroll view is "bouncing" near the gutter,
            // or at the end of a line since it causes flickering when updating the content size while scrolling.
            // However, we do allow updating the content size if the text view is scrolled far enough on
            // the y-axis as that means it will soon run out of text to display.
            let isBouncingAtGutter = contentOffset.x < -contentInset.left
            let isBouncingAtLineEnd = contentOffset.x > contentSize.width - frame.size.width + contentInset.right
            let isBouncingHorizontally = isBouncingAtGutter || isBouncingAtLineEnd
            let isCriticalUpdate = contentOffset.y > contentSize.height - frame.height * 1.5
            let isScrolling = isDragging || isDecelerating
            if !isBouncingHorizontally || isCriticalUpdate || !isScrolling {
                hasPendingContentSizeUpdate = false
                let oldContentOffset = contentOffset
                contentSize = preferredContentSize
                contentOffset = oldContentOffset
                setNeedsLayout()
            }
        }
    }

    private func scroll(to location: Int) {
        let caretRect = textInputView.caretRect(at: location)
        let viewportMinX = contentOffset.x + automaticScrollInset.left + gutterWidth
        let viewportMinY = contentOffset.y + automaticScrollInset.top
        let viwportHeight = frame.height - automaticScrollInset.top - automaticScrollInset.bottom
        let viewportWidth = frame.width - gutterWidth - automaticScrollInset.left - automaticScrollInset.right
        let viewport = CGRect(x: viewportMinX, y: viewportMinY, width: viewportWidth, height: viwportHeight)
        var preferredContentOffset = contentOffset
        if caretRect.minX < viewport.minX {
            preferredContentOffset.x = caretRect.minX - gutterWidth - automaticScrollInset.left
        }
        if caretRect.maxX > viewport.maxX {
            preferredContentOffset.x = caretRect.maxX - viewport.width - gutterWidth + automaticScrollInset.right
        }
        if caretRect.minY < viewport.minY {
            preferredContentOffset.y = caretRect.minY - automaticScrollInset.top
        }
        if caretRect.maxY > viewport.maxY {
            preferredContentOffset.y = caretRect.maxY - viewport.height - automaticScrollInset.top
        }
        let cappedXOffset = min(max(preferredContentOffset.x, minimumContentOffset.x), maximumContentOffset.x)
        let cappedYOffset = min(max(preferredContentOffset.y, minimumContentOffset.y), maximumContentOffset.y)
        let cappedContentOffset = CGPoint(x: cappedXOffset, y: cappedYOffset)
        if cappedContentOffset != contentOffset {
            setContentOffset(cappedContentOffset, animated: false)
        }
    }

    private func installEditableInteraction() {
        if editableTextInteraction.view == nil {
            isInputAccessoryViewEnabled = true
            removeInteraction(nonEditableTextInteraction)
            addInteraction(editableTextInteraction)
        }
    }

    private func installNonEditableInteraction() {
        if nonEditableTextInteraction.view == nil {
            isInputAccessoryViewEnabled = false
            removeInteraction(editableTextInteraction)
            addInteraction(nonEditableTextInteraction)
            for gestureRecognizer in nonEditableTextInteraction.gesturesForFailureRequirements {
                gestureRecognizer.require(toFail: tapGestureRecognizer)
            }
        }
    }

    private func showMenuForText(in range: NSRange) {
        let startCaretRect = textInputView.caretRect(at: range.location)
        let endCaretRect = textInputView.caretRect(at: range.location + range.length)
        let menuWidth = min(endCaretRect.maxX - startCaretRect.minX, frame.width)
        let menuRect = CGRect(x: startCaretRect.minX, y: startCaretRect.minY, width: menuWidth, height: startCaretRect.height)
        UIMenuController.shared.showMenu(from: self, rect: menuRect)
    }

    private func setupMenuItems() {
        UIMenuController.shared.menuItems = [
            UIMenuItem(title: L10n.Menu.ItemTitle.replace, action: #selector(replaceTextInSelectedHighlightedRange))
        ]
    }

    @objc private func replaceTextInSelectedHighlightedRange() {
        if let highlightedRangeInSelection = highlightedRangeInSelection {
            editorDelegate?.textView(self, replaceTextIn: highlightedRangeInSelection)
        }
    }
}

// MARK: - TextInputViewDelegate
extension TextView: TextInputViewDelegate {
    func textInputViewWillBeginEditing(_ view: TextInputView) {
        guard isEditable else {
            return
        }
        isEditing = !willBeginEditingFromNonEditableTextInteraction
        // If a developer is programmatically calling becomeFirstresponder() then we might not have a selected range.
        // We set the selectedRange instead of the selectedTextRange to avoid invoking any delegates.
        if textInputView.selectedRange == nil {
            textInputView.selectedRange = NSRange(location: 0, length: 0)
        }
        // Ensure selection is laid out without animation.
        UIView.performWithoutAnimation {
            textInputView.layoutIfNeeded()
        }
        // The editable interaction must be installed early in the -becomeFirstResponder() call
        if !willBeginEditingFromNonEditableTextInteraction {
            installEditableInteraction()
        }
    }

    func textInputViewDidBeginEditing(_ view: TextInputView) {
        if !willBeginEditingFromNonEditableTextInteraction {
            editorDelegate?.textViewDidBeginEditing(self)
        }
    }

    func textInputViewDidCancelBeginEditing(_ view: TextInputView) {
        isEditing = false
        installNonEditableInteraction()
    }

    func textInputViewDidEndEditing(_ view: TextInputView) {
        isEditing = false
        installNonEditableInteraction()
        editorDelegate?.textViewDidEndEditing(self)
    }

    func textInputViewDidChange(_ view: TextInputView) {
        if isAutomaticScrollEnabled, let newRange = textInputView.selectedRange, newRange.length == 0 {
            scroll(to: newRange.location)
        }
        editorDelegate?.textViewDidChange(self)
    }

    func textInputViewDidChangeSelection(_ view: TextInputView) {
        UIMenuController.shared.hideMenu(from: self)
        highlightNavigationController.selectedRange = view.selectedRange
        if isAutomaticScrollEnabled, let newRange = textInputView.selectedRange, newRange.length == 0 {
            scroll(to: newRange.location)
        }
        editorDelegate?.textViewDidChangeSelection(self)
    }

    func textInputViewDidInvalidateContentSize(_ view: TextInputView) {
        if contentSize != view.contentSize {
            hasPendingContentSizeUpdate = true
            handleContentSizeUpdateIfNeeded()
        }
    }

    func textInputView(_ view: TextInputView, didProposeContentOffsetAdjustment contentOffsetAdjustment: CGPoint) {
        let isScrolling = isDragging || isDecelerating
        if contentOffsetAdjustment != .zero && isScrolling {
            contentOffset = CGPoint(x: contentOffset.x + contentOffsetAdjustment.x, y: contentOffset.y + contentOffsetAdjustment.y)
        }
    }

    func textInputView(_ view: TextInputView, shouldChangeTextIn range: NSRange, replacementText text: String) -> Bool {
        if let characterPair = characterPairs.first(where: { $0.trailing == text }), skipInsertingTrailingComponent(of: characterPair, in: range) {
            return false
        } else if let characterPair = characterPairs.first(where: { $0.leading == text }), insertLeadingComponent(of: characterPair, in: range) {
            return false
        } else {
            return editorDelegate?.textView(self, shouldChangeTextIn: range, replacementText: text) ?? true
        }
    }

    func textInputViewDidChangeGutterWidth(_ view: TextInputView) {
        editorDelegate?.textViewDidChangeGutterWidth(self)
    }

    func textInputViewDidBeginFloatingCursor(_ view: TextInputView) {
        editorDelegate?.textViewDidBeginFloatingCursor(self)
    }

    func textInputViewDidEndFloatingCursor(_ view: TextInputView) {
        editorDelegate?.textViewDidEndFloatingCursor(self)
    }

    func textInputViewDidUpdateMarkedRange(_ view: TextInputView) {
        // There seems to be a bug in UITextInput (or UITextInteraction?) where updating the markedTextRange of a UITextInput
        // will cause the caret to disappear. Removing the editable text interaction and adding it back will work around this issue.
        DispatchQueue.main.async {
            if !view.viewHierarchyContainsCaret && self.editableTextInteraction.view != nil {
                self.removeInteraction(self.editableTextInteraction)
                self.addInteraction(self.editableTextInteraction)
            }
        }
    }
}

// MARK: - HighlightNavigationControllerDelegate
extension TextView: HighlightNavigationControllerDelegate {
    func highlightNavigationController(_ controller: HighlightNavigationController,
                                       shouldNavigateTo highlightNavigationRange: HighlightNavigationRange) {
        let range = highlightNavigationRange.range
        _ = textInputView.becomeFirstResponder()
        // Layout lines up until the location of the range so we can scroll to it immediately after.
        textInputView.layoutLines(toLocation: range.upperBound)
        scroll(to: range.location)
        textInputView.selectedTextRange = IndexedRange(range)
        showMenuForText(in: range)
        switch highlightNavigationRange.loopMode {
        case .previousGoesToLast:
            editorDelegate?.textViewDidLoopToLastHighlightedRange(self)
        case .nextGoesToFirst:
            editorDelegate?.textViewDidLoopToFirstHighlightedRange(self)
        case .disabled:
            break
        }
    }
}

// MARK: - SearchControllerDelegate
extension TextView: SearchControllerDelegate {
    func searchController(_ searchController: SearchController, linePositionAt location: Int) -> LinePosition? {
        return textInputView.lineManager.linePosition(at: location)
    }
}

// MARK: - UIGestureRecognizerDelegate
extension TextView: UIGestureRecognizerDelegate {
    override public func gestureRecognizerShouldBegin(_ gestureRecognizer: UIGestureRecognizer) -> Bool {
        if gestureRecognizer === tapGestureRecognizer {
            return !isEditing && !isDragging && !isDecelerating && delegateAllowsEditingToBegin
        } else {
            return true
        }
    }

    public func gestureRecognizer(_ gestureRecognizer: UIGestureRecognizer,
                                  shouldRecognizeSimultaneouslyWith otherGestureRecognizer: UIGestureRecognizer) -> Bool {
        if let klass = NSClassFromString("UITextRangeAdjustmentGestureRecognizer") {
            if !textRangeAdjustmentGestureRecognizers.contains(otherGestureRecognizer) && otherGestureRecognizer.isKind(of: klass) {
                otherGestureRecognizer.addTarget(self, action: #selector(handleTextRangeAdjustmentPan(_:)))
                textRangeAdjustmentGestureRecognizers.insert(otherGestureRecognizer)
            }
        }
        return gestureRecognizer !== panGestureRecognizer
    }
}

// MARK: - KeyboardObserverDelegate
extension TextView: KeyboardObserverDelegate {
    func keyboardObserver(_ keyboardObserver: KeyboardObserver,
                          keyboardWillShowWithHeight keyboardHeight: CGFloat,
                          animation: KeyboardObserver.Animation?) {
        if isAutomaticScrollEnabled, let newRange = textInputView.selectedRange, newRange.length == 0 {
            scroll(to: newRange.location)
        }
    }
}

extension TextView: UITextInteractionDelegate {
    public func interactionShouldBegin(_ interaction: UITextInteraction, at point: CGPoint) -> Bool {
        if interaction.textInteractionMode == .editable {
            return isEditable
        } else if interaction.textInteractionMode == .nonEditable {
            // The private UITextLoupeInteraction and UITextNonEditableInteractionclass will end up in this case. The latter is likely created from UITextInteraction(for: .nonEditable) but we want to disable both when selection is disabled.
            return isSelectable
        } else {
            return true
        }
    }

    public func interactionWillBegin(_ interaction: UITextInteraction) {
        if interaction.textInteractionMode == .nonEditable {
            // When long-pressing our instance of UITextInput, the UITextInteraction will make the text input first responder.
            // In this case the user wants to select text in the text view but not start editing, so we set a flag that tells us
            // that we should not install editable text interaction in this case.
            willBeginEditingFromNonEditableTextInteraction = true
        }
    }
}<|MERGE_RESOLUTION|>--- conflicted
+++ resolved
@@ -9,15 +9,9 @@
 ///
 /// The type does not subclass `UITextView` but its interface is kept close to `UITextView`.
 ///
-<<<<<<< HEAD
-/// When initially configuring the `TextView` with a theme, a language and the text to be shown, it is recommended the use the <doc:setState(_:addUndoAction:)> function.
-/// The function takes an instance of <doc:TextViewState> as input which can be created on a background queue to avoid blocking the main queue while doing the initial parse of a text.
-open class TextView: UIScrollView {
-=======
 /// When initially configuring the `TextView` with a theme, a language and the text to be shown, it is recommended to use the ``setState(_:addUndoAction:)`` function.
 /// The function takes an instance of ``TextViewState`` as input which can be created on a background queue to avoid blocking the main queue while doing the initial parse of a text.
-public final class TextView: UIScrollView {
->>>>>>> bcd16793
+open final class TextView: UIScrollView {
     /// Delegate to receive callbacks for events triggered by the editor.
     public weak var editorDelegate: TextViewDelegate?
     /// Whether the text view is in a state where the contents can be edited.
