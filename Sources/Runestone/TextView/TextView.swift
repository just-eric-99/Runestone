--- conflicted
+++ resolved
@@ -715,19 +715,12 @@
         textInputView.setLanguageMode(languageMode, completion: completion)
     }
 
-<<<<<<< HEAD
     /// Inserts text at the location of the caret or, if no selection or caret is present, at the end of the text.
     /// - Parameter text: A string to insert.
     open func insertText(_ text: String) {
         textInputView.insertText(text, alwaysInsert: true)
-=======
-    /// Inserts text at the location of the caret.
-    /// - Parameter text: A text to insert.
-    public func insertText(_ text: String) {
-        textInputView.insertText(text)
         // Called in TextView since we only want to force the text selection view to update when editing text programmatically.
         textInputView.sendSelectionChangedToTextSelectionView()
->>>>>>> 0b44e040
     }
 
     /// Replaces the text that is in the specified range.
