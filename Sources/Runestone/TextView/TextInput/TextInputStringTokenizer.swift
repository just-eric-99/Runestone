--- conflicted
+++ resolved
@@ -70,59 +70,30 @@
         guard let line = lineManager.line(containingCharacterAt: location) else {
             return nil
         }
-<<<<<<< HEAD
-        guard let lineController = lineControllerStorage[line.id] else {
-            return nil
-        }
-        let lineLocation = line.location
-        let lineLocalLocation = location - lineLocation
-        let lineFragmentNode = lineController.lineFragmentNode(containingCharacterAt: lineLocalLocation)
-        guard let lineFragment = lineFragmentNode.data.lineFragment else {
-            return nil
-        }
-=======
         let lineController = lineControllerStorage.getOrCreateLineController(for: line)
         let lineLocation = line.location
         let lineLocalLocation = location - lineLocation
         let lineFragmentNode = lineController.lineFragmentNode(containingCharacterAt: lineLocalLocation)
->>>>>>> 7b0162c7
-        if direction.isForward {
-            if location == stringView.string.length {
-                return position
-            } else {
-<<<<<<< HEAD
-                let preferredLocation = lineLocation + lineFragment.range.upperBound
-=======
+        if direction.isForward {
+            if location == stringView.string.length {
+                return position
+            } else {
                 let lineFragmentRangeUpperBound = lineFragmentNode.location + lineFragmentNode.value
                 let preferredLocation = lineLocation + lineFragmentRangeUpperBound
->>>>>>> 7b0162c7
                 let lineEndLocation = lineLocation + line.data.totalLength
                 if preferredLocation == lineEndLocation {
                     // Navigate to end of line but before the delimiter (\n etc.)
                     return IndexedPosition(index: preferredLocation - line.data.delimiterLength)
                 } else {
                     // Navigate to the end of the line but before the last character. This is a hack that avoids an issue where the caret is placed on the next line. The approach seems to be similar to what Textastic is doing.
-<<<<<<< HEAD
-                    let lastCharacterRange = stringView.string.customRangeOfComposedCharacterSequence(at: lineFragment.range.upperBound)
-                    return IndexedPosition(index: lineLocation + lineFragment.range.upperBound - lastCharacterRange.length)
-=======
                     let lastCharacterRange = stringView.string.customRangeOfComposedCharacterSequence(at: lineFragmentRangeUpperBound)
                     return IndexedPosition(index: lineLocation + lineFragmentRangeUpperBound - lastCharacterRange.length)
->>>>>>> 7b0162c7
                 }
             }
         } else if location == 0 {
             return position
         } else {
-<<<<<<< HEAD
-            if location == 0 {
-                return position
-            } else {
-                return IndexedPosition(index: lineLocation + lineFragment.range.lowerBound)
-            }
-=======
             return IndexedPosition(index: lineLocation + lineFragmentNode.location)
->>>>>>> 7b0162c7
         }
     }
 }
