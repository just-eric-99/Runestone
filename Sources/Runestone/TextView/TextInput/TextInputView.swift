// swiftlint:disable file_length
import UIKit

protocol TextInputViewDelegate: AnyObject {
    func textInputViewWillBeginEditing(_ view: TextInputView)
    func textInputViewDidBeginEditing(_ view: TextInputView)
    func textInputViewDidEndEditing(_ view: TextInputView)
    func textInputViewDidCancelBeginEditing(_ view: TextInputView)
    func textInputViewDidChange(_ view: TextInputView)
    func textInputViewDidChangeSelection(_ view: TextInputView)
    func textInputView(_ view: TextInputView, shouldChangeTextIn range: NSRange, replacementText text: String) -> Bool
    func textInputViewDidInvalidateContentSize(_ view: TextInputView)
    func textInputView(_ view: TextInputView, didProposeContentOffsetAdjustment contentOffsetAdjustment: CGPoint)
    func textInputViewDidChangeGutterWidth(_ view: TextInputView)
    func textInputViewDidBeginFloatingCursor(_ view: TextInputView)
    func textInputViewDidEndFloatingCursor(_ view: TextInputView)
    func textInputViewDidUpdateMarkedRange(_ view: TextInputView)
}

// swiftlint:disable:next type_body_length
final class TextInputView: UIView, UITextInput {
    // MARK: - UITextInput
    var selectedTextRange: UITextRange? {
        get {
            if let range = _selectedRange {
                return IndexedRange(range)
            } else {
                return nil
            }
        }
        set {
            // We should not use this setter. It's intended for UIKit to use. It'll invoke the setter in various scenarios, for example when navigating the text using the keyboard.
            let newRange = (newValue as? IndexedRange)?.range
            if newRange != _selectedRange {
                _selectedRange = newRange
                inputDelegate?.selectionDidChange(self)
                delegate?.textInputViewDidChangeSelection(self)
            }
        }
    }
    private(set) var markedTextRange: UITextRange? {
        get {
            if let markedRange = markedRange {
                return IndexedRange(markedRange)
            } else {
                return nil
            }
        }
        set {
            markedRange = (newValue as? IndexedRange)?.range
        }
    }
    var markedTextStyle: [NSAttributedString.Key: Any]?
    var beginningOfDocument: UITextPosition {
        return IndexedPosition(index: 0)
    }
    var endOfDocument: UITextPosition {
        return IndexedPosition(index: string.length)
    }
    weak var inputDelegate: UITextInputDelegate?
    var hasText: Bool {
        return string.length > 0
    }
    private(set) lazy var tokenizer: UITextInputTokenizer = TextInputStringTokenizer(textInput: self, lineManager: lineManager)
    var autocorrectionType: UITextAutocorrectionType = .default
    var autocapitalizationType: UITextAutocapitalizationType = .sentences
    var smartQuotesType: UITextSmartQuotesType = .default
    var smartDashesType: UITextSmartDashesType = .default
    var smartInsertDeleteType: UITextSmartInsertDeleteType = .default
    var spellCheckingType: UITextSpellCheckingType = .default
    var keyboardType: UIKeyboardType = .default
    var keyboardAppearance: UIKeyboardAppearance = .default
    var returnKeyType: UIReturnKeyType = .default
    @objc var insertionPointColor: UIColor = .black {
        didSet {
            if insertionPointColor != oldValue {
                updateCaretColor()
            }
        }
    }
    @objc var selectionBarColor: UIColor = .black {
        didSet {
            if selectionBarColor != oldValue {
                updateCaretColor()
            }
        }
    }
    @objc var selectionHighlightColor: UIColor = .black.withAlphaComponent(0.2) {
        didSet {
            if selectionHighlightColor != oldValue {
                updateCaretColor()
            }
        }
    }
    var isEditing = false {
        didSet {
            if isEditing != oldValue {
                layoutManager.isEditing = isEditing
            }
        }
    }
    override var undoManager: UndoManager? {
        return timedUndoManager
    }

    // MARK: - Appearance
    var theme: Theme {
        didSet {
            lineManager.estimatedLineHeight = estimatedLineHeight
            indentController.indentFont = theme.font
            pageGuideController.font = theme.font
            pageGuideController.guideView.hairlineWidth = theme.pageGuideHairlineWidth
            pageGuideController.guideView.hairlineColor = theme.pageGuideHairlineColor
            pageGuideController.guideView.backgroundColor = theme.pageGuideBackgroundColor
            layoutManager.theme = theme
            layoutManager.tabWidth = indentController.tabWidth
        }
    }
    var showLineNumbers: Bool {
        get {
            return layoutManager.showLineNumbers
        }
        set {
            if newValue != layoutManager.showLineNumbers {
                layoutManager.showLineNumbers = newValue
                layoutManager.setNeedsLayout()
                setNeedsLayout()
            }
        }
    }
    var lineSelectionDisplayType: LineSelectionDisplayType {
        get {
            return layoutManager.lineSelectionDisplayType
        }
        set {
            layoutManager.lineSelectionDisplayType = newValue
        }
    }
    var showTabs: Bool {
        get {
            return layoutManager.invisibleCharacterConfiguration.showTabs
        }
        set {
            if newValue != layoutManager.invisibleCharacterConfiguration.showTabs {
                layoutManager.invisibleCharacterConfiguration.showTabs = newValue
                layoutManager.setNeedsDisplayOnLines()
            }
        }
    }
    var showSpaces: Bool {
        get {
            return layoutManager.invisibleCharacterConfiguration.showSpaces
        }
        set {
            if newValue != layoutManager.invisibleCharacterConfiguration.showSpaces {
                layoutManager.invisibleCharacterConfiguration.showSpaces = newValue
                layoutManager.setNeedsDisplayOnLines()
            }
        }
    }
    var showNonBreakingSpaces: Bool {
        get {
            return layoutManager.invisibleCharacterConfiguration.showNonBreakingSpaces
        }
        set {
            if newValue != layoutManager.invisibleCharacterConfiguration.showNonBreakingSpaces {
                layoutManager.invisibleCharacterConfiguration.showNonBreakingSpaces = newValue
                layoutManager.setNeedsDisplayOnLines()
            }
        }
    }
    var showLineBreaks: Bool {
        get {
            return layoutManager.invisibleCharacterConfiguration.showLineBreaks
        }
        set {
            if newValue != layoutManager.invisibleCharacterConfiguration.showLineBreaks {
                layoutManager.invisibleCharacterConfiguration.showLineBreaks = newValue
                layoutManager.invalidateLines()
                layoutManager.setNeedsLayout()
                layoutManager.setNeedsDisplayOnLines()
                setNeedsLayout()
            }
        }
    }
    var showSoftLineBreaks: Bool {
        get {
            return layoutManager.invisibleCharacterConfiguration.showSoftLineBreaks
        }
        set {
            if newValue != layoutManager.invisibleCharacterConfiguration.showSoftLineBreaks {
                layoutManager.invisibleCharacterConfiguration.showSoftLineBreaks = newValue
                layoutManager.invalidateLines()
                layoutManager.setNeedsLayout()
                layoutManager.setNeedsDisplayOnLines()
                setNeedsLayout()
            }
        }
    }
    var tabSymbol: String {
        get {
            return layoutManager.invisibleCharacterConfiguration.tabSymbol
        }
        set {
            if newValue != layoutManager.invisibleCharacterConfiguration.tabSymbol {
                layoutManager.invisibleCharacterConfiguration.tabSymbol = newValue
                layoutManager.setNeedsDisplayOnLines()
            }
        }
    }
    var spaceSymbol: String {
        get {
            return layoutManager.invisibleCharacterConfiguration.spaceSymbol
        }
        set {
            if newValue != layoutManager.invisibleCharacterConfiguration.spaceSymbol {
                layoutManager.invisibleCharacterConfiguration.spaceSymbol = newValue
                layoutManager.setNeedsDisplayOnLines()
            }
        }
    }
    var nonBreakingSpaceSymbol: String {
        get {
            return layoutManager.invisibleCharacterConfiguration.nonBreakingSpaceSymbol
        }
        set {
            if newValue != layoutManager.invisibleCharacterConfiguration.nonBreakingSpaceSymbol {
                layoutManager.invisibleCharacterConfiguration.nonBreakingSpaceSymbol = newValue
                layoutManager.setNeedsDisplayOnLines()
            }
        }
    }
    var lineBreakSymbol: String {
        get {
            return layoutManager.invisibleCharacterConfiguration.lineBreakSymbol
        }
        set {
            if newValue != layoutManager.invisibleCharacterConfiguration.lineBreakSymbol {
                layoutManager.invisibleCharacterConfiguration.lineBreakSymbol = newValue
                layoutManager.setNeedsDisplayOnLines()
            }
        }
    }
    var softLineBreakSymbol: String {
        get {
            return layoutManager.invisibleCharacterConfiguration.softLineBreakSymbol
        }
        set {
            if newValue != layoutManager.invisibleCharacterConfiguration.softLineBreakSymbol {
                layoutManager.invisibleCharacterConfiguration.softLineBreakSymbol = newValue
                layoutManager.setNeedsDisplayOnLines()
            }
        }
    }
    var indentStrategy: IndentStrategy = .tab(length: 2) {
        didSet {
            if indentStrategy != oldValue {
                inputDelegate?.selectionWillChange(self)
                indentController.indentStrategy = indentStrategy
                layoutManager.tabWidth = indentController.tabWidth
                layoutManager.setNeedsLayout()
                setNeedsLayout()
                layoutIfNeeded()
                inputDelegate?.selectionDidChange(self)
            }
        }
    }
    var gutterLeadingPadding: CGFloat {
        get {
            return layoutManager.gutterLeadingPadding
        }
        set {
            if newValue != layoutManager.gutterLeadingPadding {
                layoutManager.gutterLeadingPadding = newValue
                layoutManager.setNeedsLayout()
                setNeedsLayout()
            }
        }
    }
    var gutterTrailingPadding: CGFloat {
        get {
            return layoutManager.gutterTrailingPadding
        }
        set {
            if newValue != layoutManager.gutterTrailingPadding {
                layoutManager.gutterTrailingPadding = newValue
                layoutManager.setNeedsLayout()
                setNeedsLayout()
            }
        }
    }
    var textContainerInset: UIEdgeInsets {
        get {
            return layoutManager.textContainerInset
        }
        set {
            if newValue != layoutManager.textContainerInset {
                layoutManager.textContainerInset = newValue
                layoutManager.setNeedsLayout()
                setNeedsLayout()
            }
        }
    }
    var isLineWrappingEnabled: Bool {
        get {
            return layoutManager.isLineWrappingEnabled
        }
        set {
            if newValue != layoutManager.isLineWrappingEnabled {
                layoutManager.isLineWrappingEnabled = newValue
                layoutManager.invalidateLines()
                layoutManager.setNeedsLayout()
                layoutManager.layoutIfNeeded()
                sendSelectionChangedToTextSelectionView()
            }
        }
    }
    var gutterWidth: CGFloat {
        return layoutManager.gutterWidth
    }
    var lineHeightMultiplier: CGFloat {
        get {
            return layoutManager.lineHeightMultiplier
        }
        set {
            if newValue != layoutManager.lineHeightMultiplier {
                layoutManager.lineHeightMultiplier = newValue
                lineManager.estimatedLineHeight = estimatedLineHeight
                layoutManager.setNeedsLayout()
                setNeedsLayout()
            }
        }
    }
    var kern: CGFloat {
        get {
            return layoutManager.kern
        }
        set {
            if newValue != layoutManager.kern {
                pageGuideController.kern = newValue
                layoutManager.kern = newValue
                layoutManager.setNeedsLayout()
                setNeedsLayout()
            }
        }
    }
    var characterPairs: [CharacterPair] = [] {
        didSet {
            maximumLeadingCharacterPairComponentLength = characterPairs.map(\.leading.utf16.count).max() ?? 0
        }
    }
    var characterPairTrailingComponentDeletionMode: CharacterPairTrailingComponentDeletionMode = .disabled
    var showPageGuide = false {
        didSet {
            if showPageGuide != oldValue {
                if showPageGuide {
                    addSubview(pageGuideController.guideView)
                    sendSubviewToBack(pageGuideController.guideView)
                    setNeedsLayout()
                } else {
                    pageGuideController.guideView.removeFromSuperview()
                    setNeedsLayout()
                }
            }
        }
    }
    var pageGuideColumn: Int {
        get {
            return pageGuideController.column
        }
        set {
            if newValue != pageGuideController.column {
                pageGuideController.column = newValue
                setNeedsLayout()
            }
        }
    }
    private var estimatedLineHeight: CGFloat {
        return theme.font.totalLineHeight * lineHeightMultiplier
    }
    var highlightedRanges: [HighlightedRange] {
        get {
            return layoutManager.highlightedRanges
        }
        set {
            layoutManager.highlightedRanges = newValue
        }
    }

    // MARK: - Contents
    weak var delegate: TextInputViewDelegate?
    var string: NSString {
        get {
            return stringView.string
        }
        set {
            if newValue != stringView.string {
                stringView.string = newValue
                languageMode.parse(newValue)
                lineManager.rebuild(from: newValue)
                if let oldSelectedRange = selectedRange {
                    selectedRange = safeSelectionRange(from: oldSelectedRange)
                }
                layoutManager.invalidateContentSize()
                layoutManager.updateLineNumberWidth()
                layoutManager.invalidateLines()
                layoutManager.setNeedsLayout()
                layoutManager.layoutIfNeeded()
            }
        }
    }
    var viewport: CGRect {
        get {
            return layoutManager.viewport
        }
        set {
            if newValue != layoutManager.viewport {
                layoutManager.viewport = newValue
                layoutManager.setNeedsLayout()
                setNeedsLayout()
            }
        }
    }
    var scrollViewWidth: CGFloat {
        get {
            return layoutManager.scrollViewWidth
        }
        set {
            layoutManager.scrollViewWidth = newValue
        }
    }
    var contentSize: CGSize {
        return layoutManager.contentSize
    }
    var selectedRange: NSRange? {
        get {
            return _selectedRange
        }
        set {
            if newValue != _selectedRange {
                inputDelegate?.selectionWillChange(self)
                _selectedRange = newValue
                inputDelegate?.selectionDidChange(self)
                delegate?.textInputViewDidChangeSelection(self)
            }
        }
    }
    private var _selectedRange: NSRange? {
        didSet {
            if _selectedRange != oldValue {
                layoutManager.selectedRange = _selectedRange
                layoutManager.setNeedsLayoutLineSelection()
                setNeedsLayout()
            }
        }
    }
    override var canBecomeFirstResponder: Bool {
        return true
    }
    weak var scrollView: UIScrollView? {
        get {
            return layoutManager.scrollView
        }
        set {
            layoutManager.scrollView = newValue
        }
    }
    var gutterContainerView: UIView {
        return layoutManager.gutterContainerView
    }
    private(set) var stringView = StringView() {
        didSet {
            if stringView !== oldValue {
                lineManager.stringView = stringView
                layoutManager.stringView = stringView
                indentController.stringView = stringView
                lineMovementController.stringView = stringView
            }
        }
    }
    private(set) var lineManager: LineManager {
        didSet {
            if lineManager !== oldValue {
                indentController.lineManager = lineManager
                lineMovementController.lineManager = lineManager
            }
        }
    }
    var viewHierarchyContainsCaret: Bool {
        return textSelectionView?.subviews.count == 1
    }
    var lineEndings: LineEnding = .lf

    // MARK: - Private
    private var languageMode: InternalLanguageMode = PlainTextInternalLanguageMode() {
        didSet {
            if languageMode !== oldValue {
                indentController.languageMode = languageMode
                if let treeSitterLanguageMode = languageMode as? TreeSitterInternalLanguageMode {
                    treeSitterLanguageMode.delegate = self
                }
            }
        }
    }
    private let layoutManager: LayoutManager
    private let timedUndoManager = TimedUndoManager()
    private let indentController: IndentController
    private let lineMovementController: LineMovementController
    private let pageGuideController = PageGuideController()
    private var markedRange: NSRange? {
        get {
            return layoutManager.markedRange
        }
        set {
            layoutManager.markedRange = newValue
        }
    }
    private var floatingCaretView: FloatingCaretView?
    private var insertionPointColorBeforeFloatingBegan: UIColor = .black
    private var maximumLeadingCharacterPairComponentLength = 0
    private var textSelectionView: UIView? {
        if let klass = NSClassFromString("UITextSelectionView") {
            for subview in subviews {
                if subview.isKind(of: klass) {
                    return subview
                }
            }
        }
        return nil
    }
    private var hasPendingFullLayout = false

    // MARK: - Lifecycle
    init(theme: Theme) {
        self.theme = theme
        lineManager = LineManager(stringView: stringView)
        layoutManager = LayoutManager(lineManager: lineManager, languageMode: languageMode, stringView: stringView)
        indentController = IndentController(
            stringView: stringView,
            lineManager: lineManager,
            languageMode: languageMode,
            indentStrategy: indentStrategy,
            indentFont: theme.font)
        lineMovementController = LineMovementController(lineManager: lineManager, stringView: stringView)
        super.init(frame: .zero)
        lineManager.estimatedLineHeight = estimatedLineHeight
        indentController.delegate = self
        lineMovementController.delegate = self
        layoutManager.delegate = self
        layoutManager.textInputView = self
        layoutManager.theme = theme
        layoutManager.tabWidth = indentController.tabWidth
    }

    override func becomeFirstResponder() -> Bool {
        if canBecomeFirstResponder {
            delegate?.textInputViewWillBeginEditing(self)
        }
        let didBecomeFirstResponder = super.becomeFirstResponder()
        if didBecomeFirstResponder {
            delegate?.textInputViewDidBeginEditing(self)
        } else {
            // This is called in the case where:
            // 1. The view is the first responder.
            // 2. A view is presented modally on top of the editor.
            // 3. The modally presented view is dismissed.
            // 4. The responder chain attempts to make the text view first responder again but super.becomeFirstResponder() returns false.
            delegate?.textInputViewDidCancelBeginEditing(self)
        }
        return didBecomeFirstResponder
    }

    override func resignFirstResponder() -> Bool {
        let didResignFirstResponder = super.resignFirstResponder()
        if didResignFirstResponder {
            delegate?.textInputViewDidEndEditing(self)
        }
        return didResignFirstResponder
    }

    required init?(coder: NSCoder) {
        fatalError("init(coder:) has not been implemented")
    }

    override func layoutSubviews() {
        super.layoutSubviews()
        layoutManager.layoutIfNeeded()
        layoutManager.layoutLineSelectionIfNeeded()
        layoutPageGuideIfNeeded()
    }

    override func copy(_ sender: Any?) {
        if let selectedTextRange = selectedTextRange, let text = text(in: selectedTextRange) {
            UIPasteboard.general.string = text
        }
    }

    override func paste(_ sender: Any?) {
        if let selectedTextRange = selectedTextRange, let string = UIPasteboard.general.string {
            let preparedText = prepareTextForInsertion(string)
            replace(selectedTextRange, withText: preparedText)
        }
    }

    override func cut(_ sender: Any?) {
        if let selectedTextRange = selectedTextRange, let text = text(in: selectedTextRange) {
            UIPasteboard.general.string = text
            replace(selectedTextRange, withText: "")
        }
    }

    override func selectAll(_ sender: Any?) {
        selectedRange = NSRange(location: 0, length: string.length)
    }

    /// When autocorrection is enabled and the user tap on a misspelled word, UITextInteraction will present
    /// a UIMenuController with suggestions for the correct spelling of the word. Selecting a suggestion will
    /// cause UITextInteraction to call the non-existing -replace(_:) function and pass an instance of the private
    /// UITextReplacement type as parameter. We can't make autocorrection work properly without using private API.
    @objc func replace(_ obj: NSObject) {
        if let replacementText = obj.value(forKey: "_repl" + "Ttnemeca".reversed() + "ext") as? String {
            if let indexedRange = obj.value(forKey: "_r" + "gna".reversed() + "e") as? IndexedRange {
                replace(indexedRange, withText: replacementText)
            }
        }
    }

    override func canPerformAction(_ action: Selector, withSender sender: Any?) -> Bool {
        if action == #selector(copy(_:)) {
            if let selectedTextRange = selectedTextRange {
                return !selectedTextRange.isEmpty
            } else {
                return false
            }
        } else if action == #selector(cut(_:)) {
            if let selectedTextRange = selectedTextRange {
                return isEditing && !selectedTextRange.isEmpty
            } else {
                return false
            }
        } else if action == #selector(paste(_:)) {
            return isEditing && UIPasteboard.general.hasStrings
        } else if action == #selector(selectAll(_:)) {
            return true
        } else if action == #selector(replace(_:)) {
            return true
        } else {
            return super.canPerformAction(action, withSender: sender)
        }
    }

    func linePosition(at location: Int) -> LinePosition? {
        return lineManager.linePosition(at: location)
    }

    func setState(_ state: TextViewState, addUndoAction: Bool = false) {
        let oldText = stringView.string
        let newText = state.stringView.string
        stringView = state.stringView
        theme = state.theme
        languageMode = state.languageMode
        lineManager = state.lineManager
        lineManager.estimatedLineHeight = estimatedLineHeight
        layoutManager.languageMode = state.languageMode
        layoutManager.lineManager = state.lineManager
        layoutManager.invalidateContentSize()
        layoutManager.updateLineNumberWidth()
        if addUndoAction {
            if newText != oldText {
                let newRange = NSRange(location: 0, length: newText.length)
                timedUndoManager.endUndoGrouping()
                timedUndoManager.beginUndoGrouping()
                addUndoOperation(replacing: newRange, withText: oldText as String)
                timedUndoManager.endUndoGrouping()
            }
        } else {
            timedUndoManager.removeAllActions()
        }
        if window != nil {
            performFullLayout()
        } else {
            hasPendingFullLayout = true
        }
    }

    func clearSelection() {
        selectedRange = nil
    }

    func moveCaret(to point: CGPoint) {
        if let index = layoutManager.closestIndex(to: point) {
            selectedRange = NSRange(location: index, length: 0)
        }
    }

    func setLanguageMode(_ languageMode: LanguageMode, completion: ((Bool) -> Void)? = nil) {
        let internalLanguageMode = InternalLanguageModeFactory.internalLanguageMode(
            from: languageMode,
            stringView: stringView,
            lineManager: lineManager)
        self.languageMode = internalLanguageMode
        layoutManager.languageMode = internalLanguageMode
        internalLanguageMode.parse(string) { [weak self] finished in
            if let self = self, finished {
                self.layoutManager.invalidateLines()
                self.layoutManager.setNeedsLayout()
                self.layoutManager.layoutIfNeeded()
            }
            completion?(finished)
        }
    }

    func syntaxNode(at location: Int) -> SyntaxNode? {
        if let linePosition = lineManager.linePosition(at: location) {
            return languageMode.syntaxNode(at: linePosition)
        } else {
            return nil
        }
    }

    func isIndentation(at location: Int) -> Bool {
        guard let line = lineManager.line(containingCharacterAt: location) else {
            return false
        }
        let localLocation = location - line.location
        guard localLocation >= 0 else {
            return false
        }
        let indentLevel = languageMode.currentIndentLevel(of: line, using: indentStrategy)
        let indentString = indentStrategy.string(indentLevel: indentLevel)
        return localLocation <= indentString.utf16.count
    }

    func detectIndentStrategy() -> DetectedIndentStrategy {
        return languageMode.detectIndentStrategy()
    }

    func textPreview(containing range: NSRange) -> TextPreview? {
        return layoutManager.textPreview(containing: range)
    }

    func layoutLines(toLocation location: Int) {
        layoutManager.layoutLines(toLocation: location)
    }

    func redisplayVisibleLines() {
        layoutManager.redisplayVisibleLines()
    }

    override func didMoveToWindow() {
        super.didMoveToWindow()
        if hasPendingFullLayout && window != nil {
            hasPendingFullLayout = false
            performFullLayout()
        }
    }

    override func hitTest(_ point: CGPoint, with event: UIEvent?) -> UIView? {
        // We end our current undo group when the user touches the view.
        let result = super.hitTest(point, with: event)
        if result === self {
            timedUndoManager.endUndoGrouping()
        }
        return result
    }

    override func traitCollectionDidChange(_ previousTraitCollection: UITraitCollection?) {
        super.traitCollectionDidChange(previousTraitCollection)
        if traitCollection.hasDifferentColorAppearance(comparedTo: previousTraitCollection) {
            layoutManager.invalidateLines()
            layoutManager.setNeedsLayout()
        }
    }

    override func pressesEnded(_ presses: Set<UIPress>, with event: UIPressesEvent?) {
        super.pressesEnded(presses, with: event)
        if let keyCode = presses.first?.key?.keyCode, presses.count == 1 {
            if markedRange != nil {
                handleKeyPressDuringMultistageTextInput(keyCode: keyCode)
            }
        }
    }
}

// MARK: - Navigation
private extension TextInputView {
    private func handleKeyPressDuringMultistageTextInput(keyCode: UIKeyboardHIDUsage) {
        // When editing multistage text input (that is, we have a marked text) we let the user unmark the text
        // by pressing the arrow keys or Escape. This isn't common in iOS apps but it's the default behavior
        // on macOS and I think that works quite well for plain text editors on iOS too.
        guard let markedRange = markedRange, let markedText = stringView.substring(in: markedRange) else {
            return
        }
        // We only unmark the text if the marked text contains specific characters only.
        // Some languages use multistage text input extensively and for those iOS presents a UI when
        // navigating with the arrow keys. We do not want to interfere with that interaction.
        let characterSet = CharacterSet(charactersIn: "`´^¨")
        guard markedText.rangeOfCharacter(from: characterSet.inverted) == nil else {
            return
        }
        switch keyCode {
        case .keyboardUpArrow:
            navigate(in: .up, offset: 1)
            unmarkText()
        case .keyboardRightArrow:
            navigate(in: .right, offset: 1)
            unmarkText()
        case .keyboardDownArrow:
            navigate(in: .down, offset: 1)
            unmarkText()
        case .keyboardLeftArrow:
            navigate(in: .left, offset: 1)
            unmarkText()
        case .keyboardEscape:
            unmarkText()
        default:
            break
        }
    }

    private func navigate(in direction: UITextLayoutDirection, offset: Int) {
        if let selectedRange = selectedRange {
            if let location = lineMovementController.location(from: selectedRange.location, in: direction, offset: offset) {
                self.selectedRange = NSRange(location: location, length: 0)
            }
        }
    }
}

// MARK: - Layout
private extension TextInputView {
    private func layoutPageGuideIfNeeded() {
        if showPageGuide {
            // The width extension is used to make the page guide look "attached" to the right hand side, even when the scroll view bouncing on the right side.
            let maxContentOffsetX = layoutManager.contentSize.width - viewport.width
            let widthExtension = max(ceil(viewport.minX - maxContentOffsetX), 0)
            let xPosition = layoutManager.gutterWidth + textContainerInset.left + pageGuideController.columnOffset
            let width = max(bounds.width - xPosition + widthExtension, 0)
            let orrigin = CGPoint(x: xPosition, y: viewport.minY)
            let pageGuideSize = CGSize(width: width, height: viewport.height)
            pageGuideController.guideView.frame = CGRect(origin: orrigin, size: pageGuideSize)
        }
    }

    private func performFullLayout() {
        inputDelegate?.selectionWillChange(self)
        layoutManager.invalidateLines()
        layoutManager.setNeedsLayout()
        layoutManager.layoutIfNeeded()
        inputDelegate?.selectionDidChange(self)
    }
}

// MARK: - Floating Caret
extension TextInputView {
    func beginFloatingCursor(at point: CGPoint) {
        if floatingCaretView == nil, let position = closestPosition(to: point) {
            insertionPointColorBeforeFloatingBegan = insertionPointColor
            insertionPointColor = insertionPointColorBeforeFloatingBegan.withAlphaComponent(0.5)
            updateCaretColor()
            let caretRect = self.caretRect(for: position)
            let caretOrigin = CGPoint(x: point.x - caretRect.width / 2, y: point.y - caretRect.height / 2)
            let floatingCaretView = FloatingCaretView()
            floatingCaretView.backgroundColor = insertionPointColorBeforeFloatingBegan
            floatingCaretView.frame = CGRect(origin: caretOrigin, size: caretRect.size)
            addSubview(floatingCaretView)
            self.floatingCaretView = floatingCaretView
            delegate?.textInputViewDidBeginFloatingCursor(self)
        }
    }

    func updateFloatingCursor(at point: CGPoint) {
        if let floatingCaretView = floatingCaretView {
            let caretSize = floatingCaretView.frame.size
            let caretOrigin = CGPoint(x: point.x - caretSize.width / 2, y: point.y - caretSize.height / 2)
            floatingCaretView.frame = CGRect(origin: caretOrigin, size: caretSize)
        }
    }

    func endFloatingCursor() {
        insertionPointColor = insertionPointColorBeforeFloatingBegan
        updateCaretColor()
        floatingCaretView?.removeFromSuperview()
        floatingCaretView = nil
        delegate?.textInputViewDidEndFloatingCursor(self)
    }

    private func updateCaretColor() {
        // Removing the UITextSelectionView and re-adding it forces it to query the insertion point color.
        if let textSelectionView = textSelectionView {
            textSelectionView.removeFromSuperview()
            addSubview(textSelectionView)
        }
    }
}

// MARK: - Rects
extension TextInputView {
    func caretRect(for position: UITextPosition) -> CGRect {
        guard let indexedPosition = position as? IndexedPosition else {
            fatalError("Expected position to be of type \(IndexedPosition.self)")
        }
        return caretRect(at: indexedPosition.index)
    }

    func caretRect(at location: Int) -> CGRect {
        return layoutManager.caretRect(at: location)
    }

    func firstRect(for range: UITextRange) -> CGRect {
        guard let indexedRange = range as? IndexedRange else {
            fatalError("Expected range to be of type \(IndexedRange.self)")
        }
        return layoutManager.firstRect(for: indexedRange.range)
    }
}

// MARK: - Editing
extension TextInputView {
    func insertText(_ text: String) {
        insertText(text, alwaysInsert: false)
    }

    /// - Parameters:
    ///   - text: Text to insert
    ///   - alwaysInsert: Set to `true` to ensure that the text is always inserted, even if no
    ///       caret is present, i.e., even if TextInputView is not the first responder.
    func insertText(_ text: String, alwaysInsert: Bool) {
        let preparedText = prepareTextForInsertion(text)
<<<<<<< HEAD
        var selectedRange = markedRange ?? selectedRange
        if selectedRange == nil, alwaysInsert {
            selectedRange = NSRange(location: stringView.string.length, length: 0)
        }
        if let insertionRange = selectedRange, shouldChangeText(in: insertionRange, replacementText: preparedText) {
            // If we're inserting text then we can't have a marked range. However, UITextInput doesn't always clear the marked range
            // before calling -insertText(_:), so we do it manually. This issue can be tested by entering a backtick (`) in an empty
            // document, then pressing any arrow key (up, right, down or left) followed by the return key.
            // The backtick will remain marked unless we manually clear the marked range.
            markedRange = nil
            if LineEnding(symbol: text) != nil {
                indentController.insertLineBreak(in: insertionRange, using: lineEndings)
                layoutIfNeeded()
            } else {
                replaceText(in: insertionRange, with: preparedText)
            }
=======
        // If there is no marked range or selected range then we fallback to appending text to the end of our string.
        let selectedRange = markedRange ?? selectedRange ?? NSRange(location: stringView.string.length, length: 0)
        guard shouldChangeText(in: selectedRange, replacementText: preparedText) else {
            return
        }
        // If we're inserting text then we can't have a marked range. However, UITextInput doesn't always clear the marked range
        // before calling -insertText(_:), so we do it manually. This issue can be tested by entering a backtick (`) in an empty
        // document, then pressing any arrow key (up, right, down or left) followed by the return key.
        // The backtick will remain marked unless we manually clear the marked range.
        markedRange = nil
        if LineEnding(symbol: text) != nil {
            indentController.insertLineBreak(in: selectedRange, using: lineEndings)
            layoutIfNeeded()
            delegate?.textInputViewDidChangeSelection(self)
        } else {
            replaceText(in: selectedRange, with: preparedText)
            delegate?.textInputViewDidChangeSelection(self)
>>>>>>> 28d44146
        }
    }

    func deleteBackward() {
        guard let selectedRange = markedRange ?? selectedRange, selectedRange.length > 0 else {
            return
        }
        let deleteRange = rangeForDeletingText(in: selectedRange)
        // If we're deleting everything in the marked range then we clear the marked range. UITextInput doesn't do that for us.
        // Can be tested by entering a backtick (`) in an empty document and deleting it.
        if deleteRange == markedRange {
            markedRange = nil
        }
        guard shouldChangeText(in: deleteRange, replacementText: "") else {
            return
        }
        // Just before calling deleteBackward(), UIKit will set the selected range to a range of length 1, if the selected range has a length of 0.
        // In that case we want to undo to a selected range of length 0, so we construct our range here and pass it all the way to the undo operation.
        let selectedRangeAfterUndo: NSRange
        if deleteRange.length == 1 {
            selectedRangeAfterUndo = NSRange(location: selectedRange.upperBound, length: 0)
        } else {
            selectedRangeAfterUndo = selectedRange
        }
        let isDeletingMultipleCharacters = selectedRange.length > 1
        if isDeletingMultipleCharacters {
                    timedUndoManager.endUndoGrouping()
            timedUndoManager.beginUndoGrouping()
        }
        replaceText(in: deleteRange, with: "", selectedRangeAfterUndo: selectedRangeAfterUndo)
        sendSelectionChangedToTextSelectionView()
        if isDeletingMultipleCharacters {
            timedUndoManager.endUndoGrouping()
        }
        delegate?.textInputViewDidChangeSelection(self)
    }

    func replace(_ range: UITextRange, withText text: String) {
        let preparedText = prepareTextForInsertion(text)
        if let indexedRange = range as? IndexedRange, shouldChangeText(in: indexedRange.range.nonNegativeLength, replacementText: preparedText) {
            replaceText(in: indexedRange.range.nonNegativeLength, with: preparedText)
            delegate?.textInputViewDidChangeSelection(self)
        }
    }

    func replaceText(in batchReplaceSet: BatchReplaceSet) {
        guard !batchReplaceSet.replacements.isEmpty else {
            return
        }
        var oldLinePosition: LinePosition?
        if let oldSelectedRange = selectedRange {
            oldLinePosition = lineManager.linePosition(at: oldSelectedRange.location)
        }
        let textEditHelper = TextEditHelper(stringView: stringView, lineManager: lineManager, lineEndings: lineEndings)
        let newString = textEditHelper.string(byApplying: batchReplaceSet)
        setStringWithUndoAction(newString)
        if let oldLinePosition = oldLinePosition {
            moveCaret(to: oldLinePosition)
        }
    }

    func text(in range: UITextRange) -> String? {
        if let indexedRange = range as? IndexedRange {
            return text(in: indexedRange.range.nonNegativeLength)
        } else {
            return nil
        }
    }

    func text(in range: NSRange) -> String? {
        return stringView.substring(in: range)
    }

    private func setStringWithUndoAction(_ newString: NSString) {
        guard newString != string else {
            return
        }
        guard let oldString = stringView.string.copy() as? NSString else {
            return
        }
        timedUndoManager.endUndoGrouping()
        let oldSelectedRange = selectedRange
        string = newString
        timedUndoManager.beginUndoGrouping()
        timedUndoManager.setActionName(L10n.Undo.ActionName.replaceAll)
        timedUndoManager.registerUndo(withTarget: self) { textInputView in
            textInputView.setStringWithUndoAction(oldString)
        }
        timedUndoManager.endUndoGrouping()
        delegate?.textInputViewDidChange(self)
        if let oldSelectedRange = oldSelectedRange {
            selectedRange = safeSelectionRange(from: oldSelectedRange)
        }
    }

    private func rangeForDeletingText(in range: NSRange) -> NSRange {
        var resultingRange = range
        if range.length == 1, let indentRange = indentController.indentRangeInFrontOfLocation(range.upperBound) {
            resultingRange = indentRange
        } else {
            resultingRange = string.customRangeOfComposedCharacterSequences(for: range)
        }
        // If deleting the leading component of a character pair we may also expand the range to delete the trailing component.
        if characterPairTrailingComponentDeletionMode == .immediatelyFollowingLeadingComponent
            && maximumLeadingCharacterPairComponentLength > 0
            && resultingRange.length <= maximumLeadingCharacterPairComponentLength {
            let stringToDelete = stringView.substring(in: resultingRange)
            if let characterPair = characterPairs.first(where: { $0.leading == stringToDelete }) {
                let trailingComponentLength = characterPair.trailing.utf16.count
                let trailingComponentRange = NSRange(location: resultingRange.upperBound, length: trailingComponentLength)
                if stringView.substring(in: trailingComponentRange) == characterPair.trailing {
                    let deleteRange = trailingComponentRange.upperBound - resultingRange.lowerBound
                    resultingRange = NSRange(location: resultingRange.lowerBound, length: deleteRange)
                }
            }
        }
        return resultingRange
    }

    private func replaceText(in range: NSRange,
                             with newString: String,
                             selectedRangeAfterUndo: NSRange? = nil,
                             undoActionName: String = L10n.Undo.ActionName.typing) {
        let nsNewString = newString as NSString
        let currentText = text(in: range) ?? ""
        let newRange = NSRange(location: range.location, length: nsNewString.length)
        addUndoOperation(replacing: newRange, withText: currentText, selectedRangeAfterUndo: selectedRangeAfterUndo, actionName: undoActionName)
        _selectedRange = NSRange(location: newRange.upperBound, length: 0)
        let textEditHelper = TextEditHelper(stringView: stringView, lineManager: lineManager, lineEndings: lineEndings)
        let textEditResult = textEditHelper.replaceText(in: range, with: newString)
        let textChange = textEditResult.textChange
        let lineChangeSet = textEditResult.lineChangeSet
        let languageModeLineChangeSet = languageMode.textDidChange(textChange)
        lineChangeSet.union(with: languageModeLineChangeSet)
        applyLineChangesToLayoutManager(lineChangeSet)
        let updatedTextEditResult = TextEditResult(textChange: textChange, lineChangeSet: lineChangeSet)
        layoutIfNeeded()
        sendSelectionChangedToTextSelectionView()
        delegate?.textInputViewDidChange(self)
        if updatedTextEditResult.didAddOrRemoveLines {
            delegate?.textInputViewDidInvalidateContentSize(self)
        }
    }

    private func applyLineChangesToLayoutManager(_ lineChangeSet: LineChangeSet) {
        let didAddOrRemoveLines = !lineChangeSet.insertedLines.isEmpty || !lineChangeSet.removedLines.isEmpty
        if didAddOrRemoveLines {
            layoutManager.invalidateContentSize()
            for removedLine in lineChangeSet.removedLines {
                layoutManager.removeLine(withID: removedLine.id)
            }
        }
        let editedLineIDs = Set(lineChangeSet.editedLines.map(\.id))
        layoutManager.redisplayLines(withIDs: editedLineIDs)
        if didAddOrRemoveLines {
            layoutManager.updateLineNumberWidth()
        }
        layoutManager.setNeedsLayout()
        layoutManager.layoutIfNeeded()
    }

    private func shouldChangeText(in range: NSRange, replacementText text: String) -> Bool {
        return delegate?.textInputView(self, shouldChangeTextIn: range, replacementText: text) ?? true
    }

    private func addUndoOperation(replacing range: NSRange,
                                  withText text: String,
                                  selectedRangeAfterUndo: NSRange? = nil,
                                  actionName: String = L10n.Undo.ActionName.typing) {
        let oldSelectedRange = selectedRangeAfterUndo ?? selectedRange
        timedUndoManager.beginUndoGrouping()
        timedUndoManager.setActionName(actionName)
        timedUndoManager.registerUndo(withTarget: self) { textInputView in
            textInputView.inputDelegate?.selectionWillChange(textInputView)
            textInputView.replaceText(in: range, with: text)
            textInputView.inputDelegate?.selectionDidChange(textInputView)
            textInputView.selectedRange = oldSelectedRange
        }
    }

    private func prepareTextForInsertion(_ text: String) -> String {
        // Ensure all line endings match our preferred line endings.
        var preparedText = text
        let lineEndingsToReplace: [LineEnding] = [.crlf, .cr, .lf].filter { $0 != lineEndings }
        for lineEnding in lineEndingsToReplace {
            preparedText = preparedText.replacingOccurrences(of: lineEnding.symbol, with: lineEndings.symbol)
        }
        return preparedText
    }
}

// MARK: - Selection
extension TextInputView {
    func selectionRects(for range: UITextRange) -> [UITextSelectionRect] {
        if let indexedRange = range as? IndexedRange {
            return layoutManager.selectionRects(in: indexedRange.range.nonNegativeLength)
        } else {
            return []
        }
    }

    private func safeSelectionRange(from range: NSRange) -> NSRange {
        let cappedLocation = min(max(range.location, 0), stringView.string.length)
        let cappedLength = min(max(range.length, 0), stringView.string.length - cappedLocation)
        return NSRange(location: cappedLocation, length: cappedLength)
    }

    func sendSelectionChangedToTextSelectionView() {
        // Fores the position of the caret to be updated. Normally we can do this by notifying the input delegate when changing the selected range like:
        //
        // inputDelegate?.selectionWillChange(self)
        // selectedRange = newSelectedRange
        // inputDelegate?.selectionDidChange(self)
        //
        // If we don't notify the input delegate when the setter on selectedTextRange is called, then the location of the caret will not be updated.
        // However, if we do notify the delegate when the setter is called, Korean input will no longer work as described in https://github.com/simonbs/Runestone/issues/11
        // So the workaround is to not notify the delegate but tell the text selection view directly that the selection has changed.
        if let textSelectionView = textSelectionView {
            let sel = NSSelectorFromString("selectionChanged")
            if textSelectionView.responds(to: sel) {
                textSelectionView.perform(sel)
            } else {
                print("\(textSelectionView) does not respond to 'selectionChanged'")
            }
        }
    }

    private func moveCaret(to linePosition: LinePosition) {
        // By restoring the selected range using the old line position we can better preserve the old selected language.
        let line = lineManager.line(atRow: linePosition.row)
        let location = line.location + min(linePosition.column, line.data.length)
        selectedRange = NSRange(location: location, length: 0)
    }
}

// MARK: - Indent and Outdent
extension TextInputView {
    func shiftLeft() {
        if let selectedRange = selectedRange {
            inputDelegate?.textWillChange(self)
            indentController.shiftLeft(in: selectedRange)
            inputDelegate?.textDidChange(self)
        }
    }

    func shiftRight() {
        if let selectedRange = selectedRange {
            inputDelegate?.textWillChange(self)
            indentController.shiftRight(in: selectedRange)
            inputDelegate?.textDidChange(self)
        }
    }
}

// MARK: - Move Lines
extension TextInputView {
    func moveSelectedLinesUp() {
        moveSelectedLine(byOffset: -1, undoActionName: L10n.Undo.ActionName.moveLinesUp)
    }

    func moveSelectedLinesDown() {
        moveSelectedLine(byOffset: 1, undoActionName: L10n.Undo.ActionName.moveLinesDown)
    }

    private func moveSelectedLine(byOffset lineOffset: Int, undoActionName: String) {
        // This implementation of moving lines is naive, as it first removes the selected lines and then insertes the text at the target line.
        // That requires two parses of the syntax tree and two operations on our line manager. Ideally we would do this in one operation.
        let isMovingDown = lineOffset > 0
        guard let oldSelectedRange = selectedRange else {
            return
        }
        let selectedLines = lineManager.lines(in: oldSelectedRange)
        guard !selectedLines.isEmpty else {
            return
        }
        let firstLine = selectedLines[0]
        let lastLine = selectedLines[selectedLines.count - 1]
        let firstLineIndex = firstLine.index
        var targetLineIndex = firstLineIndex + lineOffset
        if isMovingDown {
            targetLineIndex += selectedLines.count - 1
        }
        guard targetLineIndex >= 0 && targetLineIndex < lineManager.lineCount else {
            return
        }
        // Find the line to move the selected text to.
        let targetLine = lineManager.line(atRow: targetLineIndex)
        // Find the range of text to remove. That's the range encapsulating selected lines.
        let removeLocation = firstLine.location
        let removeLength: Int
        if firstLine === lastLine {
            removeLength = firstLine.data.totalLength
        } else {
            removeLength = lastLine.location + lastLine.data.totalLength - removeLocation
        }
        // Find the location to insert the text at.
        var insertLocation = targetLine.location
        if isMovingDown {
            insertLocation += targetLine.data.totalLength - removeLength
        }
        // Perform the remove and insert operations.
        let removeRange = NSRange(location: removeLocation, length: removeLength)
        let insertRange = NSRange(location: insertLocation, length: 0)
        if var text = stringView.substring(in: removeRange) {
            timedUndoManager.endUndoGrouping()
            timedUndoManager.beginUndoGrouping()
            if lastLine.data.delimiterLength == 0 {
                text += lineEndings.symbol
            }
            replaceText(in: removeRange, with: "", undoActionName: undoActionName)
            replaceText(in: insertRange, with: text, undoActionName: undoActionName)
            // Update the selected range to match the old one but at the new lines.
            let locationOffset = insertLocation - removeLocation
            selectedRange = NSRange(location: oldSelectedRange.location + locationOffset, length: oldSelectedRange.length)
            timedUndoManager.endUndoGrouping()
        }
    }
}

// MARK: - Marking
extension TextInputView {
    func setMarkedText(_ markedText: String?, selectedRange: NSRange) {
        guard let range = markedRange ?? self.selectedRange else {
            return
        }
        let markedText = markedText ?? ""
        guard shouldChangeText(in: range, replacementText: markedText) else {
            return
        }
        markedRange = markedText.isEmpty ? nil : NSRange(location: range.location, length: markedText.utf16.count)
        replaceText(in: range, with: markedText)
        delegate?.textInputViewDidUpdateMarkedRange(self)
    }

    func unmarkText() {
        markedRange = nil
        delegate?.textInputViewDidUpdateMarkedRange(self)
    }
}

// MARK: - Ranges and Positions
extension TextInputView {
    func position(within range: UITextRange, farthestIn direction: UITextLayoutDirection) -> UITextPosition? {
        return nil
    }

    func position(from position: UITextPosition, in direction: UITextLayoutDirection, offset: Int) -> UITextPosition? {
        guard let indexedPosition = position as? IndexedPosition else {
            return nil
        }
        guard let location = lineMovementController.location(from: indexedPosition.index, in: direction, offset: offset) else {
            return nil
        }
        return IndexedPosition(index: location)
    }

    func characterRange(byExtending position: UITextPosition, in direction: UITextLayoutDirection) -> UITextRange? {
        return nil
    }

    func characterRange(at point: CGPoint) -> UITextRange? {
        return nil
    }

    func closestPosition(to point: CGPoint) -> UITextPosition? {
        if let index = layoutManager.closestIndex(to: point) {
            return IndexedPosition(index: index)
        } else {
            return nil
        }
    }

    func closestPosition(to point: CGPoint, within range: UITextRange) -> UITextPosition? {
        return nil
    }

    func textRange(from fromPosition: UITextPosition, to toPosition: UITextPosition) -> UITextRange? {
        guard let fromIndexedPosition = fromPosition as? IndexedPosition, let toIndexedPosition = toPosition as? IndexedPosition else {
            return nil
        }
        let range = NSRange(location: fromIndexedPosition.index, length: toIndexedPosition.index - fromIndexedPosition.index)
        return IndexedRange(range)
    }

    func position(from position: UITextPosition, offset: Int) -> UITextPosition? {
        guard let indexedPosition = position as? IndexedPosition else {
            return nil
        }
        let newPosition = indexedPosition.index + offset
        guard newPosition >= 0 && newPosition <= string.length else {
            return nil
        }
        return IndexedPosition(index: newPosition)
    }

    func compare(_ position: UITextPosition, to other: UITextPosition) -> ComparisonResult {
        guard let indexedPosition = position as? IndexedPosition, let otherIndexedPosition = other as? IndexedPosition else {
            #if targetEnvironment(macCatalyst)
            // Mac Catalyst may pass <uninitialized> to `position`. I'm not sure what the right way to deal with that is but returning .orderedSame seems to work.
            return .orderedSame
            #else
            fatalError("Positions must be of type \(IndexedPosition.self)")
            #endif
        }
        if indexedPosition.index < otherIndexedPosition.index {
            return .orderedAscending
        } else if indexedPosition.index > otherIndexedPosition.index {
            return .orderedDescending
        } else {
            return .orderedSame
        }
    }

    func offset(from: UITextPosition, to toPosition: UITextPosition) -> Int {
        if let fromPosition = from as? IndexedPosition, let toPosition = toPosition as? IndexedPosition {
            return toPosition.index - fromPosition.index
        } else {
            return 0
        }
    }
}

// MARK: - Writing Direction
extension TextInputView {
    func baseWritingDirection(for position: UITextPosition, in direction: UITextStorageDirection) -> NSWritingDirection {
        return .natural
    }

    func setBaseWritingDirection(_ writingDirection: NSWritingDirection, for range: UITextRange) {}
}

// MARK: - TreeSitterLanguageModeDeleage
extension TextInputView: TreeSitterLanguageModeDelegate {
    func treeSitterLanguageMode(_ languageMode: TreeSitterInternalLanguageMode, bytesAt byteIndex: ByteCount) -> TreeSitterTextProviderResult? {
        guard byteIndex.value >= 0 && byteIndex < stringView.string.byteCount else {
            return nil
        }
        let targetByteCount: ByteCount = 4 * 1_024
        let endByte = min(byteIndex + targetByteCount, stringView.string.byteCount)
        let byteRange = ByteRange(from: byteIndex, to: endByte)
        if let result = stringView.bytes(in: byteRange) {
            return TreeSitterTextProviderResult(bytes: result.bytes, length: UInt32(result.length.value))
        } else {
            return nil
        }
    }
}

// MARK: - LayoutManagerDelegate
extension TextInputView: LayoutManagerDelegate {
    func layoutManagerDidInvalidateContentSize(_ layoutManager: LayoutManager) {
        delegate?.textInputViewDidInvalidateContentSize(self)
    }

    func layoutManager(_ layoutManager: LayoutManager, didProposeContentOffsetAdjustment contentOffsetAdjustment: CGPoint) {
        delegate?.textInputView(self, didProposeContentOffsetAdjustment: contentOffsetAdjustment)
    }

    func layoutManagerDidChangeGutterWidth(_ layoutManager: LayoutManager) {
        // Typeset lines again when the line number width changes.
        // Changing line number width may increase or reduce the number of line fragments in a line.
        setNeedsLayout()
        layoutManager.invalidateLines()
        layoutManager.setNeedsLayout()
        delegate?.textInputViewDidChangeGutterWidth(self)
    }

    func layoutManagerDidInvalidateLineWidthDuringAsyncSyntaxHighlight(_ layoutManager: LayoutManager) {
        setNeedsLayout()
        layoutManager.setNeedsLayout()
    }
}

// MARK: - IndentControllerDelegate
extension TextInputView: IndentControllerDelegate {
    func indentController(_ controller: IndentController, shouldInsert text: String, in range: NSRange) {
        replaceText(in: range, with: text)
    }

    func indentController(_ controller: IndentController, shouldSelect range: NSRange) {
        selectedRange = range
    }
}

// MARK: - LineMovementControllerDelegate
extension TextInputView: LineMovementControllerDelegate {
    func lineMovementController(_ controller: LineMovementController, numberOfLineFragmentsIn line: DocumentLineNode) -> Int {
        return layoutManager.numberOfLineFragments(in: line)
    }

    func lineMovementController(_ controller: LineMovementController,
                                lineFragmentNodeAtIndex index: Int,
                                in line: DocumentLineNode) -> LineFragmentNode {
        return layoutManager.lineFragmentNode(atIndex: index, in: line)
    }

    func lineMovementController(_ controller: LineMovementController,
                                lineFragmentNodeContainingCharacterAt location: Int,
                                in line: DocumentLineNode) -> LineFragmentNode {
        return layoutManager.lineFragmentNode(containingCharacterAt: location, in: line)
    }
}<|MERGE_RESOLUTION|>--- conflicted
+++ resolved
@@ -918,33 +918,7 @@
 // MARK: - Editing
 extension TextInputView {
     func insertText(_ text: String) {
-        insertText(text, alwaysInsert: false)
-    }
-
-    /// - Parameters:
-    ///   - text: Text to insert
-    ///   - alwaysInsert: Set to `true` to ensure that the text is always inserted, even if no
-    ///       caret is present, i.e., even if TextInputView is not the first responder.
-    func insertText(_ text: String, alwaysInsert: Bool) {
         let preparedText = prepareTextForInsertion(text)
-<<<<<<< HEAD
-        var selectedRange = markedRange ?? selectedRange
-        if selectedRange == nil, alwaysInsert {
-            selectedRange = NSRange(location: stringView.string.length, length: 0)
-        }
-        if let insertionRange = selectedRange, shouldChangeText(in: insertionRange, replacementText: preparedText) {
-            // If we're inserting text then we can't have a marked range. However, UITextInput doesn't always clear the marked range
-            // before calling -insertText(_:), so we do it manually. This issue can be tested by entering a backtick (`) in an empty
-            // document, then pressing any arrow key (up, right, down or left) followed by the return key.
-            // The backtick will remain marked unless we manually clear the marked range.
-            markedRange = nil
-            if LineEnding(symbol: text) != nil {
-                indentController.insertLineBreak(in: insertionRange, using: lineEndings)
-                layoutIfNeeded()
-            } else {
-                replaceText(in: insertionRange, with: preparedText)
-            }
-=======
         // If there is no marked range or selected range then we fallback to appending text to the end of our string.
         let selectedRange = markedRange ?? selectedRange ?? NSRange(location: stringView.string.length, length: 0)
         guard shouldChangeText(in: selectedRange, replacementText: preparedText) else {
@@ -962,7 +936,6 @@
         } else {
             replaceText(in: selectedRange, with: preparedText)
             delegate?.textInputViewDidChangeSelection(self)
->>>>>>> 28d44146
         }
     }
 
