--- conflicted
+++ resolved
@@ -255,36 +255,8 @@
         addGestureRecognizer(tapGestureRecognizer)
     }
 
-<<<<<<< HEAD
-    public func editorTextStorage(_ editorTextStorage: EditorTextStorage, didReplaceCharactersIn range: NSRange, with string: String) {
-        guard !isProcessingNewText else {
-            return
-        }
-        let nsString = string as NSString
-        let bytesRemoved = range.length
-        let bytesAdded = nsString.length
-        let oldEndLinePosition = lineManager.linePosition(at: range.location + bytesRemoved)
-        lineManager.removeCharacters(in: range)
-        lineManager.insert(nsString, at: range.location)
-        let startLinePosition = lineManager.linePosition(at: range.location)
-        let newEndLinePosition = lineManager.linePosition(at: range.location + bytesAdded)
-        if let oldEndLinePosition = oldEndLinePosition, let startLinePosition = startLinePosition, let newEndLinePosition = newEndLinePosition {
-            let edit = SimpleInputEdit(
-                location: range.location,
-                bytesRemoved: bytesRemoved,
-                bytesAdded: bytesAdded,
-                startLinePosition: startLinePosition,
-                oldEndLinePosition: oldEndLinePosition,
-                newEndLinePosition: newEndLinePosition)
-            print(edit)
-            parser.apply(edit)
-        } else {
-            fatalError("Cannot edit syntax tree because one or more line positions are not available")
-        }
-=======
     required init?(coder: NSCoder) {
         fatalError("init(coder:) has not been implemented")
->>>>>>> 88fb542c
     }
 
     public override func layoutSubviews() {
